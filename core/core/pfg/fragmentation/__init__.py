--- conflicted
+++ resolved
@@ -244,18 +244,11 @@
 
         :return: A list of paths.
         """
-<<<<<<< HEAD
-        path = self.clade.get_storage_path('working source trees.json')
-        with open(path, 'r', encoding='utf8') as fp:
-            paths = ujson.load(fp)
-        return paths
-=======
         clade_meta = self.clade.get_meta()
         if 'working source trees' in clade_meta:
             return clade_meta['working source trees']
         else:
             return [clade_meta['build_dir']]
->>>>>>> 4eec98ed
 
     def __attributes(self):
         """
@@ -264,21 +257,11 @@
         :return: Attributes list.
         """
         attrs = []
-<<<<<<< HEAD
-        path = self.clade.get_storage_path('project attrs.json')
-        if os.path.isfile(path):
-            with open(path, 'r', encoding='utf8') as fp:
-                build_attrs = ujson.load(fp)
-            if build_attrs:
-                self.common_attributes = build_attrs
-            attrs.extend(build_attrs)
-=======
         clade_meta = self.clade.get_meta()
 
         if 'project attrs' in clade_meta:
             self.common_attributes = clade_meta['project attrs']
             attrs.extend(self.common_attributes)
->>>>>>> 4eec98ed
         else:
             self.logger.warning("There is no project attributes in build base")
 
