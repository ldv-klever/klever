--- conflicted
+++ resolved
@@ -106,13 +106,8 @@
 
         resp = self.__upload_archive(
             'service/schedule_task/',
-<<<<<<< HEAD
-            {'description': json.dumps(task_desc, ensure_ascii=False, sort_keys=True, indent=4)},
-            ['task files.zip']
-=======
             {'description': data},
             {'file': archive}
->>>>>>> 6f8286a9
         )
         return resp.json()['task id']
 
