#
# Copyright (c) 2014-2015 ISPRAS (http://www.ispras.ru)
# Institute for System Programming of the Russian Academy of Sciences
#
# Licensed under the Apache License, Version 2.0 (the "License");
# you may not use this file except in compliance with the License.
# You may obtain a copy of the License at
#
#     http://www.apache.org/licenses/LICENSE-2.0
#
# Unless required by applicable law or agreed to in writing, software
# distributed under the License is distributed on an "AS IS" BASIS,
# WITHOUT WARRANTIES OR CONDITIONS OF ANY KIND, either express or implied.
# See the License for the specific language governing permissions and
# limitations under the License.
#

import hashlib
import multiprocessing
import os
import re
import shutil
import tarfile
import time
import urllib.parse
import json

import core.components
import core.utils
import core.lkbce.utils


def before_launch_sub_job_components(context):
    context.mqs['model headers'] = multiprocessing.Queue()


def after_set_model_headers(context):
    context.mqs['model headers'].put(context.model_headers)


class LKBCE(core.components.Component):
    def extract_linux_kernel_build_commands(self):
        self.linux_kernel = {'prepared to build ext modules': None}
        # Prepare Linux kernel source code and extract build commands exclusively but just with other sub-jobs of a
        # given job. It would be more properly to lock working source trees especially if different sub-jobs use
        # different trees (https://forge.ispras.ru/issues/6647).
        with self.locks['build']:
            self.fetch_linux_kernel_work_src_tree()
            self.make_canonical_linux_kernel_work_src_tree()
            self.set_shadow_src_tree()
            # Determine Linux kernel configuration just after Linux kernel working source tree is prepared since it
            # affect value of KCONFIG_CONFIG specified for various make targets if provided configuration file rather
            # than configuration target.
            self.get_linux_kernel_conf()
            self.check_preparation_for_building_external_modules()
            self.clean_linux_kernel_work_src_tree()
            # We need to copy Linux kernel configuration file if so after clean up since it can be removed there if it
            # has name ".config".
            if 'conf file' in self.linux_kernel:
                shutil.copy(self.linux_kernel['conf file'], self.linux_kernel['work src tree'])
            self.set_linux_kernel_attrs()
            core.utils.report(self.logger,
                              'attrs',
                              {
                                  'id': self.id,
                                  'attrs': self.linux_kernel['attrs']
                              },
                              self.mqs['report files'],
                              self.conf['main working directory'])
            # This file should be specified to collect build commands during configuring and building of the Linux
            # kernel.
            self.linux_kernel['build cmd descs file'] = 'Linux kernel build cmd descs'
            self.configure_linux_kernel()
            # Always create Linux kernel raw build commands file prior to its reading in
            # self.process_all_linux_kernel_raw_build_cmds().
            with open(self.linux_kernel['build cmd descs file'], 'w', encoding='utf8'):
                pass

            self.extract_module_files()
            self.receive_modules_to_build()

            self.launch_subcomponents(('LKB', self.build_linux_kernel),
                                      ('ALKBCDG', self.get_all_linux_kernel_build_cmd_descs))

            self.extract_module_deps_and_sizes()

            if not self.conf['keep intermediate files']:
                os.remove(self.linux_kernel['build cmd descs file'])

    def extract_module_deps_and_sizes(self):
        if self.linux_kernel['build kernel']:
            if 'module dependencies file' not in self.conf['Linux kernel']:
                self.extract_all_linux_kernel_mod_deps_function()
                self.mqs['Linux kernel module dependencies'].put(self.linux_kernel['module dependencies'])

            if 'module sizes file' not in self.conf['Linux kernel']:
                self.extract_all_linux_kernel_mod_size()
                self.mqs['Linux kernel module sizes'].put(self.linux_kernel['module sizes'])

    def receive_modules_to_build(self):
        linux_kernel_modules = self.mqs['Linux kernel modules'].get()
        self.mqs['Linux kernel modules'].close()
        self.linux_kernel['modules'] = linux_kernel_modules.get('modules', [])
        self.linux_kernel['build kernel'] = linux_kernel_modules.get('build kernel', False)
        if 'external modules' in self.conf['Linux kernel'] and not self.linux_kernel['build kernel']:
            self.linux_kernel['modules'] = [module if not module.startswith('ext-modules/') else module[12:]
                                            for module in self.linux_kernel['modules']]

    def extract_module_files(self):
        if 'module dependencies file' in self.conf['Linux kernel']:
            dependencies_file = core.utils.find_file_or_dir(self.logger,self.conf['main working directory'],
                                               self.conf['Linux kernel']['module dependencies file'])
            with open(dependencies_file, encoding='utf8') as fp:
                self.parse_linux_kernel_mod_function_deps(fp, True)
                self.mqs['Linux kernel module dependencies'].put(self.linux_kernel['module dependencies'])
        if 'module sizes file' in self.conf['Linux kernel']:
            sizes_file = core.utils.find_file_or_dir(self.logger,self.conf['main working directory'],
                                                     self.conf['Linux kernel']['module sizes file'])
            with open(sizes_file, encoding='utf8') as fp:
                self.mqs['Linux kernel module sizes'].put(json.load(fp))

    main = extract_linux_kernel_build_commands

    def build_linux_kernel(self):
        self.logger.info('Build Linux kernel')

        # First of all collect all targets to be built.
        # Always prepare for building modules since it brings all necessary headers that can be included from ones
        # required for model headers that should be copied before any real module will be built.
        build_targets = [('modules_prepare',)]

        if 'build kernel' in self.linux_kernel and self.linux_kernel['build kernel']:
            build_targets.append(('all',))

        if 'external modules' in self.conf['Linux kernel']:
            self.linux_kernel['ext modules work src tree'] = os.path.join(self.linux_kernel['work src tree'],
                                                                          'ext-modules')

            self.logger.info('Fetch working source tree of external Linux kernel modules to "{0}"'.format(
                self.linux_kernel['ext modules work src tree']))

            self.linux_kernel['ext modules src'] = core.utils.find_file_or_dir(self.logger,
                                                                               self.conf['main working directory'],
                                                                               self.conf['Linux kernel'][
                                                                                   'external modules'])
            if os.path.isdir(self.linux_kernel['ext modules src']):
                self.logger.debug('External Linux kernel modules source code is provided in form of source tree')
                shutil.copytree(self.linux_kernel['ext modules src'], self.linux_kernel['ext modules work src tree'],
                                symlinks=True)
            elif os.path.isfile(self.linux_kernel['ext modules src']):
                self.logger.debug('External Linux kernel modules source code is provided in form of archive')
                with tarfile.open(self.linux_kernel['ext modules src'], encoding='utf8') as TarFile:
                    TarFile.extractall(self.linux_kernel['ext modules work src tree'])

            self.logger.info('Make canonical working source tree of external Linux kernel modules')
            self.__make_canonical_work_src_tree(self.linux_kernel['ext modules work src tree'])

            if 'build kernel' in self.linux_kernel and self.linux_kernel['build kernel']:
                build_targets.append(('M=ext-modules', 'modules'))

        if self.linux_kernel['modules']:
            # Specially process building of all modules.
            if 'all' in self.linux_kernel['modules']:
                build_targets.append(('M=ext-modules', 'modules')
                                     if 'external modules' in self.conf['Linux kernel'] else ('modules',))
                self.linux_kernel['modules'] = [module for module in self.linux_kernel['modules'] if module != 'all']
            # Check that module sets aren't intersect explicitly.
            for i, modules1 in enumerate(self.linux_kernel['modules']):
                for j, modules2 in enumerate(self.linux_kernel['modules']):
                    if i != j and modules1.startswith(modules2):
                        raise ValueError(
                            'Module set "{0}" is subset of module set "{1}"'.format(modules1, modules2))

            # Examine module sets.
            if 'build kernel' not in self.linux_kernel or not self.linux_kernel['build kernel']:
                for modules_set in self.linux_kernel['modules']:
                    # Module sets ending with .ko imply individual modules.
                    if re.search(r'\.k?o$', modules_set):
                        build_targets.append(('M=ext-modules', modules_set)
                                             if 'external modules' in self.conf['Linux kernel'] else (modules_set,))
                    # Otherwise it is directory that can contain modules.
                    else:
                        modules_dir = os.path.join('ext-modules', modules_set) \
                            if 'external modules' in self.conf['Linux kernel'] else modules_set

                        if not os.path.isdir(os.path.join(self.linux_kernel['work src tree'], modules_dir)):
                            raise ValueError(
                                'There is not directory "{0}" inside "{1}"'.format(modules_dir,
                                                                                   self.linux_kernel['work src tree']))

                        build_targets.append(('M=' + modules_dir, 'modules'))
        elif not self.linux_kernel['build kernel']:
            self.logger.warning('Nothing will be verified since modules are not specified')

        if build_targets:
            self.logger.debug('Build following targets:\n{0}'.format(
                '\n'.join([' '.join(build_target) for build_target in build_targets])))

        jobs_num = core.utils.get_parallel_threads_num(self.logger, self.conf, 'Build')

        for build_target in build_targets:
            if build_target[0] == 'modules_prepare':
                # Clean up Linux kernel working source tree and prepare to build external modules just once - this
                # considerably speeds up testing where many small external modules are built one by one.
                if not self.linux_kernel['prepared to build ext modules']:
                    self.__make(build_target, jobs_num=jobs_num, specify_arch=True, collect_build_cmds=True)
                    # Dump model CC options to Linux kernel working source tree to be able to reuse them later.
                    shutil.move('model CC opts.json',
                                os.path.join(self.linux_kernel['work src tree'], 'model CC opts.json'))

                    # Specify that Linux kernel working directory is prepared to build external modules for a given
                    # configuration.
                    if 'external modules' in self.conf['Linux kernel']:
                        with open(os.path.join(self.linux_kernel['work src tree'], 'prepared ext modules conf'), 'w',
                                  encoding='utf8') as fp:
                            fp.write(self.linux_kernel['conf'])

                # We assume that after preparation for building modules was done model CC options are available, i.e.
                # a CC command for which they are dumped was executed and they were dumped to Linux kernel working
                # source tree.
                self.set_model_cc_opts()
                self.copy_model_headers()
<<<<<<< HEAD
=======
                self.fixup_model_cc_opts()
>>>>>>> 395753fa
            else:
                self.__make(build_target, jobs_num=jobs_num, specify_arch=True, collect_build_cmds=True)

        self.logger.info('Terminate Linux kernel build command decsriptions "message queue"')
        with core.utils.LockedOpen(self.linux_kernel['build cmd descs file'], 'a', encoding='utf8') as fp:
            fp.write('\n')

    def extract_all_linux_kernel_mod_deps_function(self):
        self.logger.info('Extract all Linux kernel module dependencies')

        self.logger.info('Install Linux kernel modules')

        # Specify installed Linux kernel modules directory like Linux kernel working source tree in
        # fetch_linux_kernel_work_src_tree().
        self.linux_kernel['installed modules dir'] = os.path.abspath(os.path.join(os.path.pardir, 'linux-modules'))
        os.mkdir(self.linux_kernel['installed modules dir'])
        # TODO: whether parallel execution has some benefits here?
        self.__make(['INSTALL_MOD_PATH={0}'.format(self.linux_kernel['installed modules dir']), 'modules_install'],
                    jobs_num=core.utils.get_parallel_threads_num(self.logger, self.conf, 'Build'),
                    specify_arch=False, collect_build_cmds=False)
        if 'external modules' in self.conf['Linux kernel']:
            self.__make(['INSTALL_MOD_PATH={0}'.format(self.linux_kernel['installed modules dir']),
                         'M=ext-modules', 'modules_install'],
                        jobs_num=core.utils.get_parallel_threads_num(self.logger, self.conf, 'Build'),
                        specify_arch=False, collect_build_cmds=False)

        depmod_output = core.utils.execute(self.logger, ['/sbin/depmod', '-b',
                                                         self.linux_kernel['installed modules dir'],
                                                         self.linux_kernel['version'], '-v'],
                                           collect_all_stdout=True)
        self.parse_linux_kernel_mod_function_deps(depmod_output, False)

    def extract_all_linux_kernel_mod_size(self):
        all_modules = set()
        for module, _, module2 in self.linux_kernel['module dependencies']:
            all_modules.add(module)
            all_modules.add(module2)

        self.linux_kernel['module sizes'] = {}

        for module in all_modules:
            if os.path.isfile(os.path.join(self.linux_kernel['installed modules dir'], 'lib', 'modules',
                                           self.linux_kernel['version'], 'kernel', module)):
                self.linux_kernel['module sizes'][module] = \
                    os.path.getsize(os.path.join(self.linux_kernel['installed modules dir'], 'lib', 'modules',
                                                 self.linux_kernel['version'], 'kernel', module))
            elif module.startswith('ext-modules') and os.path.isfile(os.path.join(
                    self.linux_kernel['installed modules dir'], 'lib', 'modules',
                    self.linux_kernel['version'], 'extra', module.replace('ext-modules/', ''))):
                self.linux_kernel['module sizes'][module] = \
                    os.path.getsize(os.path.join(self.linux_kernel['installed modules dir'], 'lib', 'modules',
                                                 self.linux_kernel['version'], 'extra', module.replace('ext-modules/',
                                                                                                       '')))

    def parse_linux_kernel_mod_function_deps(self, lines, remove_newline_symbol):
        self.linux_kernel['module dependencies'] = []
        for line in lines:
            if remove_newline_symbol:
                line = line[:-1]
            splts = line.split(' ')
            first = splts[0]
            if 'kernel' in first:
                first = first[first.find('kernel') + 7:]
            elif 'extra' in first:
                first = 'ext-modules/' + first[first.find('extra') + 6:]
            second = splts[3]
            if 'kernel' in second:
                second = second[second.find('kernel') + 7:]
            elif 'extra' in second:
                second = 'ext-modules/' + second[second.find('extra') + 6:]
            func = splts[2][1:-2]
            self.linux_kernel['module dependencies'].append((second, func, first))

    def check_preparation_for_building_external_modules(self):
        prepared_ext_modules_conf_file = os.path.join(self.linux_kernel['work src tree'], 'prepared ext modules conf')
        if 'external modules' in self.conf['Linux kernel'] and os.path.isfile(prepared_ext_modules_conf_file):
            with open(prepared_ext_modules_conf_file, encoding='utf8') as fp:
                if fp.readline().rstrip() == self.linux_kernel['conf']:
                    self.linux_kernel['prepared to build ext modules'] = True

    def clean_linux_kernel_work_src_tree(self):
        self.logger.info('Clean Linux kernel working source tree')

        if os.path.isdir(os.path.join(self.linux_kernel['work src tree'], 'ext-modules')):
            shutil.rmtree(os.path.join(self.linux_kernel['work src tree'], 'ext-modules'))

        if self.linux_kernel['prepared to build ext modules']:
            return

        self.__make(('mrproper',))

        # In this case we need to remove intermediate files and directories that could be created during previous run.
        if self.conf['allow local source directories use']:
            for dirpath, dirnames, filenames in os.walk(self.linux_kernel['work src tree']):
                for filename in filenames:
                    if re.search(r'\.json$', filename):
                        os.remove(os.path.join(dirpath, filename))
                for dirname in dirnames:
                    if re.search(r'\.task$', dirname):
                        shutil.rmtree(os.path.join(dirpath, dirname))

    def get_linux_kernel_conf(self):
        self.logger.info('Get Linux kernel configuration')

        # Linux kernel configuration can be specified by means of configuration file or configuration target.
        try:
            self.linux_kernel['conf file'] = core.utils.find_file_or_dir(self.logger,
                                                                         self.conf['main working directory'],
                                                                         self.conf['Linux kernel']['configuration'])
            self.logger.debug('Linux kernel configuration file is "{0}"'.format(self.linux_kernel['conf file']))
            # Use configuration file SHA1 digest as value of Linux kernel:Configuration attribute.
            with open(self.linux_kernel['conf file'], 'rb') as fp:
                self.linux_kernel['conf'] = hashlib.sha1(fp.read()).hexdigest()[:7]
            self.logger.debug('Linux kernel configuration file SHA1 digest is "{0}"'.format(self.linux_kernel['conf']))
        except FileNotFoundError:
            self.logger.debug(
                'Linux kernel configuration target is "{0}"'.format(self.conf['Linux kernel']['configuration']))
            # Use configuration target name as value of Linux kernel:Configuration attribute.
            self.linux_kernel['conf'] = self.conf['Linux kernel']['configuration']

    def configure_linux_kernel(self):
        if self.linux_kernel['prepared to build ext modules']:
            return

        self.logger.info('Configure Linux kernel')
        self.__make(('oldconfig' if 'conf file' in self.linux_kernel else self.conf['Linux kernel']['configuration'],),
                    specify_arch=True, collect_build_cmds=False, collect_all_stdout=True)

    def set_linux_kernel_attrs(self):
        self.logger.info('Set Linux kernel atributes')

        self.logger.debug('Get Linux kernel version')
        stdout = self.__make(('-s', 'kernelversion'), specify_arch=False, collect_all_stdout=True)

        self.linux_kernel['version'] = stdout[0]
        self.logger.debug('Linux kernel version is "{0}"'.format(self.linux_kernel['version']))

        self.logger.debug('Get Linux kernel architecture')
        self.linux_kernel['arch'] = self.conf['Linux kernel'].get('architecture') or self.conf['architecture']
        self.logger.debug('Linux kernel architecture is "{0}"'.format(self.linux_kernel['arch']))

        self.linux_kernel['attrs'] = [
            {'Linux kernel': [{'version': self.linux_kernel['version']},
                              {'architecture': self.linux_kernel['arch']},
                              {'configuration': self.linux_kernel['conf']}]}]

    def set_shadow_src_tree(self):
        self.logger.info('Set shadow source tree')
        # All other components should find shadow source tree relatively to main working directory.
        self.shadow_src_tree = os.path.relpath(os.curdir, self.conf['main working directory'])

    def fetch_linux_kernel_work_src_tree(self):
        self.linux_kernel['work src tree'] = 'linux'

        self.logger.info('Fetch Linux kernel working source tree to "{0}"'.format(self.linux_kernel['work src tree']))

        self.linux_kernel['src'] = self.conf['Linux kernel']['source']

        o = urllib.parse.urlparse(self.linux_kernel['src'])
        if o[0] in ('http', 'https', 'ftp'):
            raise NotImplementedError(
                'Linux kernel source code is likely provided in unsopported form of remote archive')
        elif o[0] == 'git':
            raise NotImplementedError(
                'Linux kernel source code is likely provided in unsopported form of Git repository')
        elif o[0]:
            raise ValueError('Linux kernel source code is provided in unsupported form "{0}"'.format(o[0]))

        self.linux_kernel['src'] = core.utils.find_file_or_dir(self.logger, self.conf['main working directory'],
                                                               self.linux_kernel['src'])

        if os.path.isdir(self.linux_kernel['src']):
            if os.path.isdir(os.path.join(self.linux_kernel['src'], '.git')):
                self.logger.debug('Linux kernel source code is provided in form of Git repository')
            else:
                self.logger.debug('Linux kernel source code is provided in form of source tree')

            if self.conf['allow local source directories use']:
                self.linux_kernel['work src tree'] = self.linux_kernel['src']
            else:
                shutil.copytree(self.linux_kernel['src'], self.linux_kernel['work src tree'], symlinks=True)

            # TODO: do not allow to checkout both branch and commit and to checkout branch or commit for source tree.
            if 'Git repository' in self.conf['Linux kernel']:
                for commit_or_branch in ('commit', 'branch'):
                    if commit_or_branch in self.conf['Linux kernel']['Git repository']:
                        self.logger.info('Checkout Linux kernel Git repository {0} "{1}"'.
                                         format(commit_or_branch,
                                                self.conf['Linux kernel']['Git repository'][commit_or_branch]))
                        # Always remove Git repository lock file .git/index.lock if it exists since it can remain after
                        # some previous Git commands crashed. Isolating several instances of Klever Core working with
                        # the same Linux kernel source code should be done somehow else in a more generic way.
                        git_index_lock = os.path.join(self.linux_kernel['work src tree'], '.git', 'index.lock')
                        if os.path.isfile(git_index_lock):
                            os.remove(git_index_lock)
                        # In case of dirty Git working directory checkout may fail so clean up it first.
                        core.utils.execute(self.logger, ('git', 'clean', '-f', '-d'),
                                           cwd=self.linux_kernel['work src tree'])
                        core.utils.execute(self.logger, ('git', 'reset', '--hard'),
                                           cwd=self.linux_kernel['work src tree'])
                        core.utils.execute(self.logger,
                                           ('git', 'checkout', '-f',
                                            self.conf['Linux kernel']['Git repository'][commit_or_branch]),
                                           cwd=self.linux_kernel['work src tree'])
        elif os.path.isfile(self.linux_kernel['src']):
            self.logger.debug('Linux kernel source code is provided in form of archive')
            with tarfile.open(self.linux_kernel['src'], encoding='utf8') as TarFile:
                TarFile.extractall(self.linux_kernel['work src tree'])

    def make_canonical_linux_kernel_work_src_tree(self):
        self.logger.info('Make canonical Linux kernel working source tree')
        self.__make_canonical_work_src_tree(self.linux_kernel['work src tree'])

    def get_all_linux_kernel_build_cmd_descs(self):
        self.logger.info('Get all Linux kernel build command decscriptions')

        # It looks quite reasonable to scan Linux kernel build command descriptions file once a second since build isn't
        # performed neither too fast nor too slow.
        # Offset is used to scan just new lines from Linux kernel build command descriptions file.
        offset = 0
        while True:
            time.sleep(1)

            with core.utils.LockedOpen(self.linux_kernel['build cmd descs file'], 'r+', encoding='utf8') as fp:
                # Move to previous end of file.
                fp.seek(offset)

                # Read new lines from file.
                for line in fp:
                    if line == '\n':
                        self.logger.debug('Linux kernel build command decscriptions "message queue" was terminated')
                        return
                    elif line == 'KLEVER FATAL ERROR\n':
                        raise RuntimeError('Build command wrapper(s) failed')
                    else:
                        self.linux_kernel['build cmd desc file'] = line.rstrip()
                        self.get_linux_kernel_build_cmd_desc()

                if self.conf['keep intermediate files']:
                    # When debugging we keep all file content. So move offset to current end of file to scan just new
                    # lines from file on the next iteration.
                    offset = fp.tell()
                else:
                    # Clean up all already scanned content of file to save disk space.
                    fp.seek(0)
                    fp.truncate()

    # This method is inteded just for calbacks.
    def get_linux_kernel_build_cmd_desc(self):
        pass

    def set_model_cc_opts(self):
        self.logger.info('Set model CC options')

        with open(os.path.join(self.linux_kernel['work src tree'], 'model CC opts.json'), encoding='utf8') as fp:
            self.model_cc_opts = json.load(fp)

    def copy_model_headers(self):
        self.logger.info('Copy model headers')

        linux_kernel_work_src_tree = os.path.realpath(self.linux_kernel['work src tree'])

        os.makedirs('model-headers'.encode('utf8'))

        model_headers = self.mqs['model headers'].get()

        for c_file, headers in model_headers.items():
            self.logger.debug('Copy headers of model with C file "{0}"'.format(c_file))

            model_headers_c_file = os.path.join('model-headers', os.path.basename(c_file))

            with open(model_headers_c_file, mode='w', encoding='utf8') as fp:
                for header in headers:
                    fp.write('#include <{0}>\n'.format(header))

            model_headers_deps_file = model_headers_c_file + '.d'

            # This is required to get compiler (Aspectator) specific stdarg.h since kernel C files are compiled with
            # "-nostdinc" option and system stdarg.h couldn't be used.
            stdout = core.utils.execute(self.logger,
                                        ('aspectator', '-print-file-name=include'),
                                        collect_all_stdout=True)

            core.utils.execute(self.logger,
                               tuple(
                                   ['aspectator'] +
                                   self.model_cc_opts + ['-isystem{0}'.format(stdout[0])] +
                                   # Overwrite common options for dumping dependencies. Unfortunately normal "-MF" and
                                   # even "-MD" doesn't work perhaps non recommended "-Wp" is used originally.
                                   ['-Wp,-MD,{0}'.format(os.path.relpath(model_headers_deps_file,
                                                                         linux_kernel_work_src_tree))] +
                                   # Suppress both preprocessing and compilation - just get dependencies.
                                   ['-M'] +
                                   [os.path.relpath(model_headers_c_file, linux_kernel_work_src_tree)]
                               ),
                               cwd=self.linux_kernel['work src tree'])

            deps = core.lkbce.utils.get_deps_from_gcc_deps_file(model_headers_deps_file)

            # Like in Command.copy_deps() in lkbce/wrappers/common.py but much more simpler.
            for dep in deps:
                if (os.path.isabs(dep) and os.path.commonprefix((linux_kernel_work_src_tree, dep)) !=
                        linux_kernel_work_src_tree) or dep.endswith('.c'):
                    continue

                dest_dep = os.path.relpath(dep, linux_kernel_work_src_tree) if os.path.isabs(dep) else dep

                if not os.path.isfile(dest_dep):
                    self.logger.debug('Copy model header "{0}"'.format(dep))
                    os.makedirs(os.path.dirname(dest_dep).encode('utf8'), exist_ok=True)
                    shutil.copy2(dep if os.path.isabs(dep) else os.path.join(linux_kernel_work_src_tree, dep), dest_dep)

    def fixup_model_cc_opts(self):
        # After model headers were copied we should do the same replacement as for CC options of dumped build commands
        # (see Command.dump() in wrappers/common.py). Otherwise corresponding directories can be suddenly overwritten.
        self.model_cc_opts = [re.sub(re.escape(os.path.realpath(self.linux_kernel['work src tree']) + '/'), '', opt)
                              for opt in self.model_cc_opts]

    def __make_canonical_work_src_tree(self, work_src_tree):
        work_src_tree_root = None

        for dirpath, dirnames, filenames in os.walk(work_src_tree):
            if core.utils.is_src_tree_root(filenames):
                work_src_tree_root = dirpath
                break

        if not work_src_tree_root:
            raise ValueError('Could not find Makefile in working source tree "{0}"'.format(work_src_tree))

        if not os.path.samefile(work_src_tree_root, work_src_tree):
            self.logger.debug('Move contents of "{0}" to "{1}"'.format(work_src_tree_root, work_src_tree))
            for path in os.listdir(work_src_tree_root):
                shutil.move(os.path.join(work_src_tree_root, path), work_src_tree)
            trash_dir = work_src_tree_root
            while True:
                parent_dir = os.path.join(trash_dir, os.path.pardir)
                if os.path.samefile(parent_dir, work_src_tree):
                    break
                trash_dir = parent_dir
            self.logger.debug('Remove "{0}"'.format(trash_dir))
            shutil.rmtree(os.path.realpath(trash_dir))

    def __make(self, build_target, jobs_num=1, specify_arch=False, collect_build_cmds=False, collect_all_stdout=False):
        # Update environment variables so that invoke build command wrappers and optionally collect build commands.
        env = dict(os.environ)

        env.update({
            'PATH': '{0}:{1}'.format(os.path.join(os.path.dirname(os.path.realpath(__file__)), 'wrappers'),
                                     os.environ['PATH']),
            'KLEVER_RULE_SPECS_DIR': os.path.abspath(os.path.dirname(
                core.utils.find_file_or_dir(self.logger, self.conf['main working directory'],
                                            self.conf['rule specifications DB'])))
        })

        if collect_build_cmds:
            env.update({
                'KLEVER_BUILD_CMD_DESCS_FILE': os.path.abspath(self.linux_kernel['build cmd descs file']),
                'KLEVER_MAIN_WORK_DIR': self.conf['main working directory'],
            })

        return core.utils.execute(self.logger,
                                  tuple(['make', '-j', str(jobs_num)] +
                                        (['ARCH={0}'.format(self.linux_kernel['arch'])] if specify_arch else []) +
                                        (['KCONFIG_CONFIG=' + os.path.basename(self.linux_kernel['conf file'])]
                                         if 'conf file' in self.linux_kernel else []) +
                                        list(build_target)),
                                  env,
                                  cwd=self.linux_kernel['work src tree'],
                                  collect_all_stdout=collect_all_stdout)<|MERGE_RESOLUTION|>--- conflicted
+++ resolved
@@ -220,10 +220,7 @@
                 # source tree.
                 self.set_model_cc_opts()
                 self.copy_model_headers()
-<<<<<<< HEAD
-=======
                 self.fixup_model_cc_opts()
->>>>>>> 395753fa
             else:
                 self.__make(build_target, jobs_num=jobs_num, specify_arch=True, collect_build_cmds=True)
 
