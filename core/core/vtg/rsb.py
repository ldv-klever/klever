#
# Copyright (c) 2014-2016 ISPRAS (http://www.ispras.ru)
# Institute for System Programming of the Russian Academy of Sciences
#
# Licensed under the Apache License, Version 2.0 (the "License");
# you may not use this file except in compliance with the License.
# You may obtain a copy of the License at
#
#     http://www.apache.org/licenses/LICENSE-2.0
#
# Unless required by applicable law or agreed to in writing, software
# distributed under the License is distributed on an "AS IS" BASIS,
# WITHOUT WARRANTIES OR CONDITIONS OF ANY KIND, either express or implied.
# See the License for the specific language governing permissions and
# limitations under the License.
#
import glob
import json
import os
import re
import time
import zipfile
from xml.etree import ElementTree
from xml.dom import minidom

import core.components
import core.session
import core.utils
from core.vtg.et import import_error_trace


class RSB(core.components.Component):
    def generate_verification_tasks(self):
        if 'verifier version' in self.conf['abstract task desc']:
            self.conf['VTG strategy']['verifier']['version'] = self.conf['abstract task desc']['verifier version']
        # Read max restrictions for tasks
        restrictions_file = core.utils.find_file_or_dir(self.logger, self.conf["main working directory"], "tasks.json")
        with open(restrictions_file, 'r', encoding='utf8') as fp:
            self.restrictions = json.loads(fp.read())

        self.set_common_verifier_options()
        self.prepare_common_verification_task_desc()
        self.prepare_bug_kind_functions_file()
        property_file = self.prepare_property_file()
        files = self.prepare_src_files()
        benchmark = self.prepare_benchmark_description(files, property_file)
        self.files = files + [property_file] + [benchmark]

        if self.conf['keep intermediate files']:
            self.logger.debug('Create verification task description file "task.json"')
            with open('task.json', 'w', encoding='utf8') as fp:
                json.dump(self.task_desc, fp, ensure_ascii=False, sort_keys=True, indent=4)

        self.prepare_verification_task_files_archive()
        self.decide_verification_task()

        # Remove all extra C files.
        if not self.conf['keep intermediate files']:
            for extra_c_file in self.conf['abstract task desc']['extra C files']:
                if 'C file' in extra_c_file:
                    if os.path.isfile(extra_c_file['C file']):
                        os.remove(extra_c_file['C file'])

    main = generate_verification_tasks

    def prepare_benchmark_description(self, files, property_file):
        # Property file may not be specified.
        self.logger.debug("Prepare benchmark.xml file")
        benchmark = ElementTree.Element("benchmark", {
            "tool": self.conf['VTG strategy']['verifier']['name'].lower()
        })
        rundefinition = ElementTree.SubElement(benchmark, "rundefinition")
        for opt in self.conf['VTG strategy']['verifier']['options']:
            for name in opt:
                ElementTree.SubElement(rundefinition, "option", {"name": name}).text = opt[name]
        ElementTree.SubElement(benchmark, "propertyfile").text = property_file

        tasks = ElementTree.SubElement(benchmark, "tasks")
        # TODO: in this case verifier is invoked per each such file rather than per all of them.
        for file in files:
            ElementTree.SubElement(tasks, "include").text = file
        with open("benchmark.xml", "w", encoding="utf8") as fp:
            fp.write(minidom.parseString(ElementTree.tostring(benchmark)).toprettyxml(indent="    "))

        return "benchmark.xml"

    def set_common_verifier_options(self):
        if self.conf['VTG strategy']['verifier']['name'] == 'CPAchecker':
            if 'options' not in self.conf['VTG strategy']['verifier']:
                self.conf['VTG strategy']['verifier']['options'] = []

            if 'verifier configuration' in self.conf['abstract task desc']:
                self.conf['VTG strategy']['verifier']['options'].append(
                    {self.conf['abstract task desc']['verifier configuration']: ''}
                )
            elif 'value analysis' in self.conf['VTG strategy']:
                self.conf['VTG strategy']['verifier']['options'] = [{'-valueAnalysis': ''}]
            elif 'recursion support' in self.conf['VTG strategy']:
                self.conf['VTG strategy']['verifier']['options'] = [{'-valuePredicateAnalysis-bam-rec': ''}]
            # Specify default CPAchecker configuration.
            else:
                self.conf['VTG strategy']['verifier']['options'].append({'-ldv-bam-optimized': ''})

            # Remove internal CPAchecker timeout.
            self.conf['VTG strategy']['verifier']['options'].append({'-setprop': 'limits.time.cpu={0}s'.format(
                round(self.restrictions['CPU time'] / 1000))})

            # To refer to original source files rather than to CIL ones.
            self.conf['VTG strategy']['verifier']['options'].append({'-setprop': 'parser.readLineDirectives=true'})

            # To allow to output multiple error traces if other options (configuration) will need this.
            self.conf['VTG strategy']['verifier']['options'].append(
                {'-setprop': 'counterexample.export.graphml=witness.%d.graphml'})

            # Do not compress witnesses as, say, CPAchecker r20376 we still used did.
            self.conf['VTG strategy']['verifier']['options'].append(
                {'-setprop': 'counterexample.export.compressWitness=false'})

            # Adjust JAVA heap size for static memory (Java VM, stack, and native libraries e.g. MathSAT) to be 1/4 of
            # general memory size limit if users don't specify their own sizes.
            if '-heap' not in [list(opt.keys())[0] for opt in self.conf['VTG strategy']['verifier']['options']]:
                self.conf['VTG strategy']['verifier']['options'].append({'-heap': '{0}m'.format(
                    round(3 * self.restrictions['memory size'] / (4 * 1000 ** 2)))})

            if 'bit precision analysis' in self.conf['VTG strategy']:
                self.conf['VTG strategy']['verifier']['options'].extend([
                    {'-setprop': 'cpa.predicate.encodeBitvectorAs=BITVECTOR'},
                    {'-setprop': 'solver.solver=MATHSAT5'}
                ])

            if 'graph traversal algorithm' in self.conf['VTG strategy'] \
                    and self.conf['VTG strategy']['graph traversal algorithm'] != 'Default':
                algo_map = {'Depth-first search': 'DFS', 'Breadth-first search': 'BFS', 'Random': 'RAND'}
                self.conf['VTG strategy']['verifier']['options'].append(
                    {'-setprop': 'analysis.traversal.order={0}'.format(
                        algo_map[self.conf['VTG strategy']['graph traversal algorithm']])}
                )

            if 'verifier options' in self.conf['abstract task desc']:
                self.conf['VTG strategy']['verifier']['options'].extend(
                    self.conf['abstract task desc']['verifier options']
                )
        else:
            raise NotImplementedError(
                'Verifier {0} is not supported'.format(self.conf['VTG strategy']['verifier']['name']))

    def prepare_common_verification_task_desc(self):
        self.logger.debug('Prepare common verification task description')

        self.task_desc = {
            # Safely use id of corresponding abstract verification task since all bug kinds will be merged and each
            # abstract verification task will correspond to exactly one verificatoin task.
            'id': self.conf['abstract task desc']['id'],
            'job id': self.conf['identifier'],
            'format': 1,
        }
        # Copy attributes from parent job.
        for attr_name in ('priority', 'upload input files of static verifiers'):
            self.task_desc[attr_name] = self.conf[attr_name]

        for attr in self.conf['abstract task desc']['attrs']:
            attr_name = list(attr.keys())[0]
            attr_val = attr[attr_name]
            if attr_name == 'rule specification':
                self.rule_specification = attr_val

        # Use resource limits and verifier specified in job configuration.
        self.task_desc.update(
            {
                'verifier': {
                    'name': self.conf['VTG strategy']['verifier']['name'],
                    'version': self.conf['VTG strategy']['verifier']['version']
                },
                'resource limits': self.restrictions
            }
        )

    def prepare_bug_kind_functions_file(self):
        self.logger.debug('Prepare bug kind functions file "bug kind funcs.c"')

        bug_kinds = []
        for extra_c_file in self.conf['abstract task desc']['extra C files']:
            if 'bug kinds' in extra_c_file:
                for bug_kind in extra_c_file['bug kinds']:
                    if bug_kind not in bug_kinds:
                        bug_kinds.append(bug_kind)
        bug_kinds.sort()

        # Create bug kind function definitions that all call __VERIFIER_error() since this strategy doesn't distinguish
        # different bug kinds.
        with open('bug kind funcs.c', 'w', encoding='utf8') as fp:
            fp.write('/* http://sv-comp.sosy-lab.org/2015/rules.php */\nvoid __VERIFIER_error(void);\n')
            for bug_kind in bug_kinds:
                fp.write('void ldv_assert_{0}(int expr) {{\n\tif (!expr)\n\t\t__VERIFIER_error();\n}}\n'.format(
                    re.sub(r'\W', '_', bug_kind)))

        # Add bug kind functions file to other abstract verification task files. Absolute file path is required to get
        # absolute path references in error traces.
        self.conf['abstract task desc']['extra C files'].append({'C file': os.path.abspath('bug kind funcs.c')})

    def prepare_property_file(self):
        self.logger.info('Prepare verifier property file')

        if 'entry points' in self.conf['abstract task desc']:
            if len(self.conf['abstract task desc']['entry points']) > 1:
                raise NotImplementedError('Several entry points are not supported')

            if 'verifier specifications' in self.conf['abstract task desc']:
                with open('spec.prp', 'w', encoding='utf8') as fp:
                    for spec in self.conf['abstract task desc']['verifier specifications']:
                        fp.write('CHECK( init({0}()), {1} )\n'.format(
                            self.conf['abstract task desc']['entry points'][0], spec))
                property_file = 'spec.prp'

                self.logger.debug('Verifier property file was outputted to "spec.prp"')
            else:
                with open('unreach-call.prp', 'w', encoding='utf8') as fp:
                    fp.write('CHECK( init({0}()), LTL(G ! call(__VERIFIER_error())) )'.format(
                    self.conf['abstract task desc']['entry points'][0]))

                property_file = 'unreach-call.prp'

                self.logger.debug('Verifier property file was outputted to "unreach-call.prp"')
        else:
            raise ValueError('Verifier property file was not prepared since entry points were not specified')

        return property_file

    def prepare_src_files(self):
<<<<<<< HEAD
        self.task_desc['files'] = []
        regex = re.compile('# 40 ".*/arm-unknown-linux-gnueabi/4.6.0/include/stdarg.h"')
=======
        files = []
>>>>>>> 725a13ee

        if self.conf['VTG strategy']['merge source files']:
            self.logger.info('Merge source files by means of CIL')

            # CIL doesn't support asm goto (https://forge.ispras.ru/issues/1323).
            self.logger.debug('Ignore asm goto expressions')

            c_files = ()
            for extra_c_file in self.conf['abstract task desc']['extra C files']:
                if 'C file' not in extra_c_file:
                    continue
                trimmed_c_file = '{0}.trimmed.i'.format(os.path.splitext(os.path.basename(extra_c_file['C file']))[0])
                with open(os.path.join(self.conf['main working directory'], extra_c_file['C file']),
                          encoding='utf8') as fp_in, open(trimmed_c_file, 'w', encoding='utf8') as fp_out:
                    trigger = False

                    # Specify original location to avoid references to *.trimmed.i files in error traces.
                    fp_out.write('# 1 "{0}"\n'.format(extra_c_file['C file']))
                    # Each such expression occupies individual line, so just get rid of them.
                    for line in fp_in:

                        # Asm volatile goto
                        l = re.sub(r'asm volatile goto.*;', '', line)

                        if not trigger and regex.match(line):
                            trigger = True
                        elif trigger:
                            l = line.replace('typedef __va_list __gnuc_va_list;',
                                             'typedef __builtin_va_list __gnuc_va_list;')
                            trigger = False

                        fp_out.write(l)

                extra_c_file['new C file'] = trimmed_c_file
                c_files += (trimmed_c_file, )

            args = (
                       'cilly.asm.exe',
                       '--printCilAsIs',
                       '--domakeCFG',
                       '--decil',
                       '--noInsertImplicitCasts',
                       # Now supported by CPAchecker frontend.
                       '--useLogicalOperators',
                       '--ignore-merge-conflicts',
                       # Don't transform simple function calls to calls-by-pointers.
                       '--no-convert-direct-calls',
                       # Don't transform s->f to pointer arithmetic.
                       '--no-convert-field-offsets',
                       # Don't transform structure fields into variables or arrays.
                       '--no-split-structs',
                       '--rmUnusedInlines',
                       '--out', 'cil.i',
                   ) + c_files
            core.utils.execute_external_tool(self.logger, args=args)

            if not self.conf['keep intermediate files']:
                for extra_c_file in self.conf['abstract task desc']['extra C files']:
                    if 'new C file' in extra_c_file:
                        os.remove(extra_c_file['new C file'])

            files.append('cil.i')

            self.logger.debug('Merged source files was outputted to "cil.i"')
        else:
            for extra_c_file in self.conf['abstract task desc']['extra C files']:
                files.append(extra_c_file['C file'])

        return files

    def prepare_verification_task_files_archive(self):
        self.logger.info('Prepare archive with verification task files')

        with zipfile.ZipFile('task files.zip', mode='w') as zfp:
            for file in self.files:
                zfp.write(file)

    def decide_verification_task(self):
        self.logger.info('Decide verification task')

        core.utils.report(self.logger,
                          'data',
                          {
                              'id': self.id,
                              'data': {'the number of verification tasks prepared for abstract verification task': 1}
                          },
                          self.mqs['report files'],
                          self.conf['main working directory'])

        self.verdict = None

        session = core.session.Session(self.logger, self.conf['Klever Bridge'], self.conf['identifier'])
        task_id = session.schedule_task(self.task_desc)

        while True:
            task_status = session.get_task_status(task_id)
            self.logger.info('Status of verification task "{0}" is "{1}"'.format(task_id, task_status))

            if task_status == 'ERROR':
                task_error = session.get_task_error(task_id)

                self.logger.warning('Failed to decide verification task: {0}'.format(task_error))

                with open('task error.txt', 'w', encoding='utf8') as fp:
                    fp.write(task_error)

                core.utils.report(self.logger,
                                  'unknown',
                                  {
                                      'id': self.id + '/unknown',
                                      'parent id': self.id,
                                      'problem desc': 'task error.txt',
                                      'files': ['task error.txt']
                                  },
                                  self.mqs['report files'],
                                  self.conf['main working directory'])

                self.verdict = 'unknown'
                break

            if task_status == 'FINISHED':
                self.logger.info('Verification task was successfully decided')

                session.download_decision(task_id)

                with zipfile.ZipFile('decision result files.zip') as zfp:
                    zfp.extractall()

                with open('decision results.json', encoding='utf8') as fp:
                    decision_results = json.load(fp)

                verification_report_id = '{0}/verification'.format(self.id)

                self.create_verification_report(verification_report_id, decision_results)

                self.process_single_verdict(decision_results, verification_report_id)

                self.create_verification_finish_report(verification_report_id)

                if self.witness_processing_exception:
                    raise self.witness_processing_exception

                break

            time.sleep(1)

    def create_verification_report(self, verification_report_id, decision_results):
        # TODO: specify the computer where the verifier was invoked (this information should be get from BenchExec or VerifierCloud web client.
        log_files = glob.glob(os.path.join('output', 'benchmark*logfiles/*'))

        if len(log_files) != 1:
            RuntimeError(
                'Exactly one log file should be outputted when source files are merged (but "{0}" are given)'.format(
                    log_files))

        self.log_file = log_files[0]

        core.utils.report(self.logger,
                          'verification',
                          {
                              # TODO: replace with something meaningful, e.g. tool name + tool version + tool configuration.
                              'id': verification_report_id,
                              'parent id': self.id,
                              # TODO: replace with something meaningful, e.g. tool name + tool version + tool configuration.
                              'attrs': [],
                              'name': self.conf['VTG strategy']['verifier']['name'],
                              'resources': decision_results['resources'],
                              'log': None if self.logger.disabled else self.log_file,
                              'files': ([] if self.logger.disabled else [self.log_file]) + (
                                  self.files
                                  if self.conf['upload input files of static verifiers']
                                  else []
                              )
                          },
                          self.mqs['report files'],
                          self.conf['main working directory'])

    def process_single_verdict(self, decision_results, verification_report_id):
        # Parse reports and determine status
        benchexec_reports = glob.glob(os.path.join('output', '*.results.xml'))
        if len(benchexec_reports) != 1:
            raise FileNotFoundError('Expect strictly single BenchExec XML report file, but found {}'.
                                    format(len(benchexec_reports)))

        # Expect single report file
        with open(benchexec_reports[0], encoding="utf8") as fp:
            result = ElementTree.parse(fp).getroot()

            run = result.findall("run")[0]
            for column in run.iter("column"):
                name, value = [column.attrib.get(name) for name in ("title", "value")]
                if name == "status":
                    decision_results["status"] = value

        # Check that we have set status
        if "status" not in decision_results:
            raise KeyError("There is no solution status in BenchExec XML report")

        self.logger.info('Verification task decision status is "{0}"'.format(decision_results['status']))

        # Do not fail immediately in case of witness processing failures that often take place. Otherwise we will
        # not upload all witnesses that can be properly processed as well as information on all such failures.
        # Necessary verificaiton finish report also won't be uploaded causing Bridge to corrupt the whole job.
        self.witness_processing_exception = None

        if re.match('true', decision_results['status']):
            core.utils.report(self.logger,
                              'safe',
                              {
                                  'id': verification_report_id + '/safe',
                                  'parent id': verification_report_id,
                                  'attrs': [{"Rule specification": self.rule_specification}],
                                  # TODO: at the moment it is unclear what are verifier proofs.
                                  'proof': None
                              },
                              self.mqs['report files'],
                              self.conf['main working directory'])

            self.verdict = 'safe'
        else:
            witnesses = glob.glob(os.path.join('output', 'witness.*.graphml'))

            # Create unsafe reports independently on status. Later we will create unknown report in addition if status
            # is not "unsafe".
            if self.rule_specification == 'sync:race' and len(witnesses) != 0:
                for witness in witnesses:
                    try:
                        et = import_error_trace(self.logger, witness)

                        result = re.search(r'witness\.(.*)\.graphml', witness)
                        trace_id = result.groups()[0]
                        error_trace_name = 'error trace_' + trace_id + '.json'

                        self.logger.info('Write processed witness to "' + error_trace_name + '"')
                        with open(error_trace_name, 'w', encoding='utf8') as fp:
                            json.dump(et, fp, ensure_ascii=False, sort_keys=True, indent=4)

                        core.utils.report(self.logger,
                                          'unsafe',
                                          {
                                              'id': verification_report_id + '/unsafe' + '_' + trace_id,
                                              'parent id': verification_report_id,
                                              'attrs': [
                                                  {"Rule specification": self.rule_specification},
                                                  {"Error trace identifier": trace_id}],
                                              'error trace': error_trace_name,
                                              'files': [error_trace_name] + et['files']
                                          },
                                          self.mqs['report files'],
                                          self.conf['main working directory'],
                                          trace_id)
                    except Exception as e:
                        if self.witness_processing_exception:
                            try:
                                raise e from self.witness_processing_exception
                            except Exception as e:
                                self.witness_processing_exception = e
                        else:
                            self.witness_processing_exception = e

                self.verdict = 'unsafe'

            if re.match('false', decision_results['status']) and self.rule_specification != 'sync:race':
                try:
                    if len(witnesses) != 1:
                        NotImplementedError('Just one witness is supported (but "{0}" are given)'.format(len(witnesses)))

                    et = import_error_trace(self.logger, witnesses[0])
                    self.logger.info('Write processed witness to "error trace.json"')
                    with open('error trace.json', 'w', encoding='utf8') as fp:
                        json.dump(et, fp, ensure_ascii=False, sort_keys=True, indent=4)

                    core.utils.report(self.logger,
                                      'unsafe',
                                      {
                                          'id': verification_report_id + '/unsafe',
                                          'parent id': verification_report_id,
                                          'attrs': [{"Rule specification": self.rule_specification}],
                                          'error trace': 'error trace.json',
                                          'files': ['error trace.json'] + et['files']
                                      },
                                      self.mqs['report files'],
                                      self.conf['main working directory'])
                except Exception as e:
                    self.witness_processing_exception = e

                self.verdict = 'unsafe'
            elif not re.match('false', decision_results['status']):
                # Prepare file to send it with unknown report.
                # TODO: otherwise just the same file as parent log is reported, looks strange.
                if decision_results['status'] in ('CPU time exhausted', 'memory exhausted'):
                    self.log_file = 'error.txt'
                    with open(self.log_file, 'w', encoding='utf8') as fp:
                        fp.write(decision_results['status'])

                core.utils.report(self.logger,
                                  'unknown',
                                  {
                                      'id': verification_report_id + '/unknown',
                                      'parent id': verification_report_id,
                                      'attrs': [{"Rule specification": self.rule_specification}],
                                      'problem desc': self.log_file,
                                      'files': [self.log_file]
                                  },
                                  self.mqs['report files'],
                                  self.conf['main working directory'])

                self.verdict = 'unknown'

    def create_verification_finish_report(self, verification_report_id):
        core.utils.report(self.logger,
                          'verification finish',
                          {'id': verification_report_id},
                          self.mqs['report files'],
                          self.conf['main working directory'])<|MERGE_RESOLUTION|>--- conflicted
+++ resolved
@@ -227,12 +227,8 @@
         return property_file
 
     def prepare_src_files(self):
-<<<<<<< HEAD
-        self.task_desc['files'] = []
         regex = re.compile('# 40 ".*/arm-unknown-linux-gnueabi/4.6.0/include/stdarg.h"')
-=======
         files = []
->>>>>>> 725a13ee
 
         if self.conf['VTG strategy']['merge source files']:
             self.logger.info('Merge source files by means of CIL')
