--- conflicted
+++ resolved
@@ -194,10 +194,7 @@
                 try:
                     compiler_cmds = list(clade.get_compilation_cmds_by_file(
                         os.path.normpath(os.path.join(path, self.conf['model compiler input file']))))
-<<<<<<< HEAD
-=======
                     break
->>>>>>> c5d1a184
                 except KeyError:
                     pass
 
