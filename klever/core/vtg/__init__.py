#
# Copyright (c) 2019 ISP RAS (http://www.ispras.ru)
# Ivannikov Institute for System Programming of the Russian Academy of Sciences
#
# Licensed under the Apache License, Version 2.0 (the "License");
# you may not use this file except in compliance with the License.
# You may obtain a copy of the License at
#
#     http://www.apache.org/licenses/LICENSE-2.0
#
# Unless required by applicable law or agreed to in writing, software
# distributed under the License is distributed on an "AS IS" BASIS,
# WITHOUT WARRANTIES OR CONDITIONS OF ANY KIND, either express or implied.
# See the License for the specific language governing permissions and
# limitations under the License.
#

import os
import re
import json
import copy
import hashlib
import importlib
import collections
import multiprocessing

import klever.core.components
import klever.core.utils
import klever.core.session

from klever.core.vtg.scheduling import Governer


@klever.core.components.before_callback
def __launch_sub_job_components(context):
    context.mqs['VTG common attrs'] = multiprocessing.Queue()

    # Queues used excusively in VTG
    context.mqs['program fragment desc files'] = multiprocessing.Queue()
    context.mqs['prepare'] = multiprocessing.Queue()

    # Queues shared by VRP
    context.mqs['pending tasks'] = multiprocessing.Queue()
    context.mqs['processing tasks'] = multiprocessing.Queue()
    context.mqs['processed'] = multiprocessing.Queue()


@klever.core.components.after_callback
def __prepare_descriptions_file(context):
    context.mqs['program fragment desc files'].put(
        os.path.relpath(context.PF_FILE, context.conf['main working directory']))


@klever.core.components.after_callback
def __submit_common_attrs(context):
    context.mqs['VTG common attrs'].put(context.common_attrs)


# Classes for queue transfer
Abstract = collections.namedtuple('AbstractTask', 'fragment rule_class')
Task = collections.namedtuple('Task', 'fragment rule_class envmodel rule workdir')

# Global values to be set once and used by other components running in parallel with the VTG
REQ_SPEC_CLASSES = None
FRAGMENT_DESC_FIELS = None
SINGLE_ENV_NAME = 'single'


class VTG(klever.core.components.Component):

    def __init__(self, conf, logger, parent_id, callbacks, mqs, vals, id=None, work_dir=None, attrs=None,
                 separate_from_parent=False, include_child_resources=False):
        super(VTG, self).__init__(conf, logger, parent_id, callbacks, mqs, vals, id, work_dir, attrs,
                                  separate_from_parent, include_child_resources)
        self.model_headers = {}
        self.req_spec_descs = []
        self.req_spec_classes = {}
        self.fragment_desc_files = {}

    def generate_verification_tasks(self):
        klever.core.utils.report(self.logger,
                                 'patch',
                                 {
                                   'identifier': self.id,
                                   'attrs': self.__get_common_attrs()
                                 },
                                 self.mqs['report files'],
                                 self.vals['report id'],
                                 self.conf['main working directory'])

        self.__extract_fragments_descs()
        self.__extract_req_spec_descs()
        self.__classify_req_spec_descs()

        # Set global shared values (read-only)
        global REQ_SPEC_CLASSES, FRAGMENT_DESC_FIELS
        REQ_SPEC_CLASSES = self.req_spec_classes
        FRAGMENT_DESC_FIELS = self.fragment_desc_files

        # Start plugins
        if not self.conf['keep intermediate files']:
            self.mqs['delete dir'] = multiprocessing.Queue()
        subcomponents = [('AAVTDG', self.__generate_all_abstract_verification_task_descs), VTGWL]
        self.launch_subcomponents(False, *subcomponents)

        self.clean_dir = True
        self.logger.info('Terminating the last queues')
        self.mqs['pending tasks'].put(None)

    main = generate_verification_tasks

    def __extract_template_plugin_descs(self, tmpl_descs):
        for tmpl_id, tmpl_desc in tmpl_descs.items():
            self.logger.info('Extract options for plugins of template "{0}"'.format(tmpl_id))

            if 'plugins' not in tmpl_desc:
                raise ValueError('Template "{0}" has not mandatory attribute "plugins"'.format(tmpl_id))

            for idx, plugin_desc in enumerate(tmpl_desc['plugins']):
                if not isinstance(plugin_desc, dict) or 'name' not in plugin_desc:
                    raise ValueError(
                        'Description of template "{0}" plugin "{1}" has incorrect format'.format(tmpl_id, idx))

            self.logger.debug(
                'Template "{0}" plugins are "{1}"'.format(tmpl_id,
                                                          [plugin_desc['name'] for plugin_desc in
                                                           tmpl_desc['plugins']]))

            # Get options for plugins specified in base template and merge them with the ones extracted above.
            if 'template' in tmpl_desc:
                if tmpl_desc['template'] not in tmpl_descs:
                    raise ValueError(
                        'Template "{0}" of template "{1}" could not be found in specifications base'
                            .format(tmpl_desc['template'], tmpl_id))

                self.logger.debug('Template "{0}" template is "{1}"'.format(tmpl_id, tmpl_desc['template']))

                for plugin_desc in tmpl_desc['plugins']:
                    for base_tmpl_plugin_desc in tmpl_descs[tmpl_desc['template']]['plugins']:
                        if plugin_desc['name'] == base_tmpl_plugin_desc['name']:
                            if 'options' in base_tmpl_plugin_desc:
                                if 'options' in plugin_desc:
                                    base_tmpl_plugin_opts = copy.deepcopy(base_tmpl_plugin_desc['options'])
                                    plugin_desc['options'] = klever.core.utils.merge_confs(
                                        base_tmpl_plugin_opts, plugin_desc['options'])
                                else:
                                    plugin_desc['options'] = base_tmpl_plugin_desc['options']
                            break

    # TODO: support inheritance of template sequences, i.e. when requirement needs template that is template of another one.
    def __extract_req_spec_descs(self):
        self.logger.info('Extract requirement specificaction decriptions')

        if 'specifications base' not in self.conf:
            raise KeyError('Nothing will be verified since specifications base is not specified')

        if 'requirement specifications' not in self.conf:
            raise KeyError('Nothing will be verified since requirement specifications to be checked are not specified')

        # Read specifications base.
        with open(self.conf['specifications base'], encoding='utf-8') as fp:
            raw_req_spec_descs = json.load(fp)

        if 'templates' not in raw_req_spec_descs:
            raise KeyError('Specifications base has not mandatory attribute "templates"')

        if 'requirement specifications' not in raw_req_spec_descs:
            raise KeyError('Specifications base has not mandatory attribute "requirement specifications"')

        tmpl_descs = raw_req_spec_descs['templates']
        self.__extract_template_plugin_descs(tmpl_descs)

        def exist_tmpl(tmpl_id, cur_req_id):
            if tmpl_id and tmpl_id not in tmpl_descs:
                raise KeyError('Template "{0}" for "{1}" is not described'.format(tmpl_id, cur_req_id))

        # Get identifiers, template identifiers and plugin options for all requirement specifications.
        def get_req_spec_descs(cur_req_spec_descs, cur_req_id, parent_tmpl_id):
            # Requirement specifications are described as a tree where leaves correspond to individual requirement
            # specifications while intermediate nodes hold common parts of requirement specification identifiers,
            # optional template identifiers and optional descriptions.
            # Handle sub-tree.
            if isinstance(cur_req_spec_descs, list):
                res_req_spec_descs = {}
                for idx, cur_req_spec_desc in enumerate(cur_req_spec_descs):
                    if 'identifier' not in cur_req_spec_desc:
                        raise KeyError('Identifier is not specified for {0} child of "{1}"'.format(idx, cur_req_id))

                    next_req_id = '{0}{1}'.format('{0}:'.format(cur_req_id) if cur_req_id else '',
                                                  cur_req_spec_desc['identifier'])

                    # Templates can be specified for requirement specification sub-trees and individual requirement
                    # specifications.
                    if 'template' in cur_req_spec_desc:
                        cur_tmpl_id = cur_req_spec_desc['template']
                        exist_tmpl(cur_tmpl_id, next_req_id)
                    else:
                        cur_tmpl_id = parent_tmpl_id

                    # Handle another one sub-tree.
                    if 'children' in cur_req_spec_desc:
                        res_req_spec_descs.update(get_req_spec_descs(cur_req_spec_desc['children'], next_req_id,
                                                                     cur_tmpl_id))
                    # Handle tree leaf.
                    else:
                        # Remove useless attributes.
                        for attr in ('identifier', 'description', 'template'):
                            if attr in cur_req_spec_desc:
                                del cur_req_spec_desc[attr]

                        if not cur_tmpl_id:
                            raise KeyError('Template is not specified for requirement "{0}"'.format(next_req_id))

                        cur_req_spec_desc['template'] = cur_tmpl_id
                        res_req_spec_descs[next_req_id] = cur_req_spec_desc

                return res_req_spec_descs
            # Handle tree root.
            else:
                # Template can be specified for all requirement specifications.
                root_tmpl_id = cur_req_spec_descs.get('template')
                exist_tmpl(root_tmpl_id, cur_req_id)
                if 'children' in cur_req_spec_descs:
                    return get_req_spec_descs(cur_req_spec_descs['children'], '', root_tmpl_id)
                else:
                    raise KeyError('Specifications base does not describe any requirement specifications')

        req_spec_descs = get_req_spec_descs(raw_req_spec_descs['requirement specifications'], '', None)

        # Get requirement specifications to be checked.
        check_req_spec_ids = set()
        matched_req_spec_id_patterns = set()
        for req_spec_id in req_spec_descs:
            for req_spec_id_pattern in self.conf['requirement specifications']:
                if re.search(r'^{0}$'.format(req_spec_id_pattern), req_spec_id):
                    matched_req_spec_id_patterns.add(req_spec_id_pattern)
                    check_req_spec_ids.add(req_spec_id)
                    break

        check_req_spec_ids = sorted(check_req_spec_ids)

        self.logger.debug('Following requirement specifications will be checked "{0}"'
                          .format(', '.join(check_req_spec_ids)))

        unmatched_req_spec_id_patterns = set(self.conf['requirement specifications']).difference(
            matched_req_spec_id_patterns)
        if unmatched_req_spec_id_patterns:
            raise ValueError('Following requirement specification identifier patters were not matched: "{0}"'
                             .format(', '.join(unmatched_req_spec_id_patterns)))

        # Complete descriptions of requirement specifications to be checked by adding plugin options specific for
        # requirement specifications to common template ones.
        for check_req_spec_id in check_req_spec_ids:
            check_req_spec_desc = req_spec_descs[check_req_spec_id]
            # Copy template plugin descriptions since we will overwrite them while the same template can be used by
            # different requirement specifications.
            tmpl_plugin_descs = copy.deepcopy(tmpl_descs[check_req_spec_desc['template']]['plugins'])

            check_req_spec_plugin_descs = []
            if 'plugins' in check_req_spec_desc:
                check_req_spec_plugin_descs = check_req_spec_desc['plugins']
                # Check requirement specification plugin descriptions.
                for idx, check_req_spec_plugin_desc in enumerate(check_req_spec_plugin_descs):
                    if 'name' not in check_req_spec_plugin_desc or 'options' not in check_req_spec_plugin_desc:
                        raise KeyError('Invalid description of {0} plugin of requirement specification "{1}"'
                                       .format(idx, check_req_spec_id))

            matched_req_spec_plugin_names = set()
            for tmpl_plugin_desc in tmpl_plugin_descs:
                # Template plugin description can miss specific options.
                if 'options' not in tmpl_plugin_desc:
                    tmpl_plugin_desc['options'] = {}

                for check_req_spec_plugin_desc in check_req_spec_plugin_descs:
                    if check_req_spec_plugin_desc['name'] == tmpl_plugin_desc['name']:
                        matched_req_spec_plugin_names.add(check_req_spec_plugin_desc['name'])
                        tmpl_plugin_desc['options'].update(check_req_spec_plugin_desc['options'])

            unmatched_req_spec_plugin_names = []
            for check_req_spec_plugin_desc in check_req_spec_plugin_descs:
                if check_req_spec_plugin_desc['name'] not in matched_req_spec_plugin_names:
                    unmatched_req_spec_plugin_names.append(check_req_spec_plugin_desc['name'])

            if unmatched_req_spec_plugin_names:
                raise KeyError('Following requirement specification plugins are not described within template: "{0}'
                               .format(', '.join(unmatched_req_spec_plugin_names)))

            # Add final description of requirements specification to be checked.
            self.req_spec_descs.append({
                'identifier': check_req_spec_id,
                'plugins': tmpl_plugin_descs
            })

        if self.conf['keep intermediate files']:
            self.logger.debug('Create file "{0}" with descriptions of requirement specifications to be checked'
                              .format('checked requirement specifications.json'))
            with open('checked requirement specifications.json', 'w', encoding='utf-8') as fp:
                json.dump(self.req_spec_descs, fp, ensure_ascii=False, sort_keys=True, indent=4)

    def __classify_req_spec_descs(self):
        # Determine requirement specification classes.
        for req_desc in self.req_spec_descs:
            hashes = dict()
            for plugin in (p for p in req_desc['plugins'] if p['name'] in ['SA', 'EMG']):
                hashes[plugin['name']] = plugin['options']

            if len(hashes) > 0:
                opt_cache = hashlib.sha224(str(hashes).encode('UTF8')).hexdigest()
                if opt_cache in self.req_spec_classes:
                    self.req_spec_classes[opt_cache].append(req_desc)
                else:
                    self.req_spec_classes[opt_cache] = [req_desc]
            else:
                self.req_spec_classes[req_desc['identifier']] = [req_desc]

        # Replace haches by rule names and convert lists to dictionary
        self.req_spec_classes = {rules[0]['identifier']: {r['identifier']: r for r in rules}
                                 for rules in self.req_spec_classes.values()}

        self.logger.info("Generated {} requirement classes from given descriptions".format(len(self.req_spec_classes)))

    def __gradual_submit(self, items_queue, quota):
        submitted = 0
        while 0 < quota and len(items_queue) > 0:
            quota -= 1
            submitted += 1
            element = items_queue.pop()
            task, *rest = element
            self.mqs['prepare'].put((type(task).__name__, tuple(task), *rest))
        if submitted > 0:
            self.logger.debug(f"Submitted {submitted} items")
        return submitted

    def __extract_fragments_descs(self):
        # Fetch fragment
        pf_file = self.mqs['program fragment desc files'].get()
        pf_file = os.path.join(self.conf['main working directory'], pf_file)
        self.mqs['program fragment desc files'].close()

        if os.path.isfile(pf_file):
            with open(pf_file, 'r', encoding='utf-8') as fp:
                program_fragment_descs = [pf_file.strip() for pf_file in fp.readlines()]
            if not self.conf['keep intermediate files']:
                os.remove(pf_file)
        else:
            raise FileNotFoundError

        # Fetch fragments and prepare initial tasks
        self.fragment_desc_files = {fragment: os.path.join(self.conf['main working directory'], file) for fragment, file
                                    in (i.split(':=') for i in program_fragment_descs)}
        self.logger.debug(f'Found descriptions of {len(program_fragment_descs)} fragments')

    def __get_abstract_tasks(self):
        for fragment in self.fragment_desc_files:
            if len(self.req_spec_descs) == 0:
                self.logger.warning(f'Program fragment {fragment} will not be verified since requirement specifications'
                                    ' are not specified')
            else:
                for rule_class in self.req_spec_classes:
                    task = Abstract(fragment, rule_class)
                    self.logger.debug(f'Create abstract task {task}')
                    yield task

    def __generate_all_abstract_verification_task_descs(self):
        # Statuses
        waiting = 0
        solving = 0
        prepare = list()
        atask_work_dirs = dict()
        atask_tasks = dict()

        max_tasks = int(self.conf['max solving tasks per sub-job'])
        keep_dirs = self.conf['keep intermediate files']

        self.logger.info('Generate all abstract verification task decriptions')
        governer = Governer(self.conf, self.logger, {})

        # Get abstract tasks from program fragment descriptions
        self.logger.info('Generate abstract tasks')
        for atask in self.__get_abstract_tasks():
            prepare.append((atask,))
        self.logger.info(f'There are {len(prepare)} abstract tasks in total')

        # Get the number of abstract tasks
        left_abstract_tasks = len(prepare)
        total_tasks = 0

        self.logger.info('Go to the main working loop for abstract tasks')
        while prepare or waiting or solving:
            self.logger.debug(f'Going to process {len(prepare)} tasks and abstract tasks and wait for {waiting}')

            # Submit more work to do
            quota = (max_tasks - waiting) if max_tasks > waiting else 0
            waiting += self.__gradual_submit(prepare, quota)

            # Get processed abstract tasks.
            new_items = klever.core.utils.get_waiting_first(self.mqs['processed'], timeout=3)
            for kind, desc, *other in new_items:
                waiting -= 1
                self.logger.debug(f'Received item {kind}')
                if kind == Abstract.__name__:
                    atask = Abstract(*desc)
                    aworkdir, models = other
                    left_abstract_tasks -= 1

                    if not keep_dirs:
                        atask_work_dirs[atask] = aworkdir
                        atask_tasks[atask] = set()

                    # Generate a verification task per a new environment model and rule
                    if models:
                        for env_model, workdir in models:
                            for rule in self.req_spec_classes[atask.rule_class]:
                                new = Task(atask.fragment, atask.rule_class, env_model, rule, workdir)
                                self.logger.debug(f'Create verification task {new}')
                                if not keep_dirs:
                                    atask_tasks[atask].add(new)

                                limitations = governer.resource_limitations(new)
                                prepare.append((new, limitations, 0))
                                total_tasks += 1
                    else:
                        self.logger.warning(f'There is no tasks generated for {atask}')

                    if left_abstract_tasks == 0:
                        # Submit the number of tasks
                        self.logger.info(f'Submit the total number of tasks: {total_tasks}')
                        self.mqs['total tasks'].put([self.conf['sub-job identifier'], total_tasks])
                        governer.set_total_tasks(total_tasks)
                    else:
                        self.logger.debug(f'Wait for abstract tasks {left_abstract_tasks}')
                else:
                    task = Task(*desc)
                    atask = Abstract(task.fragment, task.rule_class)

                    # Check solution
                    accepted = True
                    if other:
                        solution_status = other.pop()
                        self.logger.info(f'Received solution for {task}')
                        status = 'finished'

                        accepted = governer.add_solution(task, solution_status)
                        if not accepted:
                            self.logger.info(f'Repeate solution for {task} later')
                    else:
                        self.logger.info(f'No solution received for {task}')
                        governer.add_solution(task)
                        status = 'failed'

                    if status == 'failed' or accepted:
                        # Send status to the progress watcher
                        self.mqs['finished and failed tasks'].put((self.conf['sub-job identifier'], status))

                        # Delete task working directory
                        if not self.conf['keep intermediate files']:
                            klever.core.utils.reliable_rmtree(self.logger, task.workdir)

                        # Delete abstract task working directory (with EMG dir)
                        if not keep_dirs:
                            atask_tasks[atask].remove(task)
                            if not atask_tasks[atask]:
                                self.logger.debug(f'Delete working directories related to {atask}')
                                klever.core.utils.reliable_rmtree(self.logger, atask_work_dirs[atask])
                                del atask_tasks[atask]
                                del atask_work_dirs[atask]

                    # If there are tasks to schedule do this
                    if governer.rescheduling:
                        self.logger.info('We can repeate solution of timeouts now')
                        for _, task in governer.limitation_tasks:
                            if not governer.is_running(task):
                                attempt = governer.do_rescheduling(task)
                                if attempt:
                                    limitations = governer.resource_limitations(task)
                                    prepare.insert(0, (task, limitations, attempt))
                                else:
                                    # Add a solution and delete the task
                                    governer.add_solution(task)
                                    self.mqs['finished and failed tasks'].put((self.conf['sub-job identifier'], 'finished'))

        # Close the queue
        self.mqs['prepare'].put(None)
        self.mqs['processed'].close()

        self.logger.info("Stop generating verification tasks")

    def __get_common_attrs(self):
        self.logger.info('Get common atributes')
        common_attrs = self.mqs['VTG common attrs'].get()
        self.mqs['VTG common attrs'].close()
        return common_attrs


class VTGWL(klever.core.components.Component):

    def __init__(self, conf, logger, parent_id, callbacks, mqs, vals, id=None, work_dir=None, attrs=None,
                 separate_from_parent=False, include_child_resources=False):
        super(VTGWL, self).__init__(conf, logger, parent_id, callbacks, mqs, vals, id, work_dir, attrs,
                                    separate_from_parent, include_child_resources)
        global REQ_SPEC_CLASSES, FRAGMENT_DESC_FIELS
        self.fragment_desc_files = FRAGMENT_DESC_FIELS
        self.req_spec_classes = REQ_SPEC_CLASSES

    def task_generating_loop(self):
        number = klever.core.utils.get_parallel_threads_num(self.logger, self.conf, 'Tasks generation')

        self.logger.info("Start EMG workers")
        klever.core.components.launch_queue_workers(self.logger, self.mqs['prepare'],
                                                    self.factory, number, True)
        self.logger.info("Terminate VTGL worker")

    def factory(self, item):
        resource_limits = None
        rescheduling_attempt = None

<<<<<<< HEAD
        attrs = None
        if element[5]:
            identifier = "{}/{}/{}/VTGW".format(program_fragment_id, req_spec_id, element[5])
            workdir = os.path.join(program_fragment_id, req_spec_id, str(element[5]))
            attrs = [{
                "name": "Rescheduling attempt",
                "value": str(element[5])
            }]
=======
        kind, args, *other = item
        if kind == Abstract.__name__:
            task = Abstract(*args)
            worker_class = EMGW
            identifier = "{}/{}/EMGW".format(task.fragment, task.rule_class)
            workdir = os.path.join(task.fragment, task.rule_class)
>>>>>>> ec81c628
        else:
            task = Task(*args)
            resource_limits, rescheduling_attempt = other
            if rescheduling_attempt:
                worker_class = REPEAT
                identifier = "{}/{}/{}/{}/{}/REPEAT".format(task.fragment, task.rule_class, task.envmodel, task.rule,
                                                            rescheduling_attempt)
                workdir = os.path.join(task.workdir, f'{task.rule}/{rescheduling_attempt}')
            else:
                worker_class = PLUGINS
                identifier = "{}/{}/{}/{}/PLUGINS".format(task.fragment, task.rule_class, task.envmodel, task.rule)
                workdir = os.path.join(task.workdir, task.rule)
        self.logger.info(f'Create worker for {task}')
        return worker_class(self.conf, self.logger, self.parent_id, self.callbacks, self.mqs, self.vals, identifier,
                            workdir, [], True, req_spec_classes=self.req_spec_classes,
                            fragment_desc_files=self.fragment_desc_files, task=task, resource_limits=resource_limits,
                            rescheduling_attempt=rescheduling_attempt)

    main = task_generating_loop


class VTGW(klever.core.components.Component):

    def __init__(self, conf, logger, parent_id, callbacks, mqs, vals, id=None, work_dir=None, attrs=None,
                 separate_from_parent=False, include_child_resources=False, req_spec_classes=None,
                 fragment_desc_files=None, task=None, resource_limits=None, rescheduling_attempt=None):
        super(VTGW, self).__init__(conf, logger, parent_id, callbacks, mqs, vals, id, work_dir, attrs,
                                   separate_from_parent, include_child_resources)
        self.initial_abstract_task_desc_file = 'initial abstract task.json'
        self.out_abstract_task_desc_file = 'abstract tasks.json'
        self.final_abstract_task_desc_file = 'final abstract task.json'
        self.prepared_data = tuple()
        self.send_data = True

        # Get tuple and convert it back
        self.task = task
        self.resource_limits = resource_limits
        self.req_spec_classes = req_spec_classes
        self.fragment_desc_files = fragment_desc_files
        self.rescheduling_attempt = rescheduling_attempt

        self.fragment_desc = self.__extract_fragment_desc(self.task.fragment)
        self.session = klever.core.session.Session(self.logger, self.conf['Klever Bridge'], self.conf['identifier'])

    def tasks_generator_worker(self):
        self._submit_attrs()
        self._generate_abstact_verification_task_desc()
        if not self.vals['task solving flag'].value:
            with self.vals['task solving flag'].get_lock():
                self.vals['task solving flag'].value = 1

    main = tasks_generator_worker

    def join(self, timeout=None, stopped=False):
        try:
            ret = super(VTGW, self).join(timeout, stopped)
        finally:
            if not self.is_alive() and self.send_data:
                prepared_data = self._get_prepared_data()
                if prepared_data:
                    self.logger.debug(f"Now send the data to the VTG for {self.task}")
                    self.mqs['processed'].put(prepared_data)
                else:
                    self.logger.debug(f"Skip sending any results for the {self.task}")

                # Send data only once
                self.send_data = False
        return ret

    def _generate_abstact_verification_task_desc(self):
        # Implement the method to do the workload
        pass

    def _get_prepared_data(self):
        self.logger.debug(f"There is no data has been prepared for {self.task}")
        return type(self.task).__name__, tuple(self.task)

    def _run_plugin(self, plugin_desc, initial_abstract_task_desc_file=None, out_abstract_task_desc_file=None):
        plugin_name = plugin_desc['name']
        plugin_work_dir = plugin_desc['name'].lower()
        plugin_conf = copy.deepcopy(self.conf)
        plugin_conf_file = f'{plugin_name.lower()} conf.json'
        initial_abstract_task_desc_file = initial_abstract_task_desc_file if initial_abstract_task_desc_file else \
            self.initial_abstract_task_desc_file
        out_abstract_task_desc_file = out_abstract_task_desc_file if out_abstract_task_desc_file else \
            self.out_abstract_task_desc_file

        self.logger.info(f'Launch plugin {plugin_name}')
        if 'options' in plugin_desc:
            plugin_conf.update(plugin_desc['options'])
        plugin_conf['in abstract task desc file'] = os.path.relpath(initial_abstract_task_desc_file,
                                                                    self.conf['main working directory'])
        plugin_conf['out abstract task desc file'] = os.path.relpath(out_abstract_task_desc_file,
                                                                     self.conf['main working directory'])
        # Get plugin configuration on the basis of common configuration, plugin options specific for requirement
        # specification and information on requirement itself. In addition put either initial or
        # current description of abstract verification task into plugin configuration.
        self.logger.debug(f'Put configuration of plugin "{plugin_name} to file {plugin_conf_file}')
        with open(plugin_conf_file, 'w', encoding='utf-8') as fp:
            klever.core.utils.json_dump(plugin_conf, fp, self.conf['keep intermediate files'])

        plugin = getattr(importlib.import_module(f'.{plugin_name.lower()}', 'klever.core.vtg'), plugin_name)
        p = plugin(plugin_conf, self.logger, self.id, self.callbacks, self.mqs, self.vals,
                   plugin_name, plugin_work_dir, separate_from_parent=True, include_child_resources=True)
        p.start()
        p.join()

    def _submit_task(self, plugin_desc, out_abstract_task_desc_file):
        plugin_work_dir = plugin_desc['name'].lower()
        self.logger.debug(f'Put final abstract verification task description to '
                          f'file "{self.final_abstract_task_desc_file}"')
        # Final abstract verification task description equals to abstract verification task description received
        # from last plugin.
        os.symlink(os.path.relpath(out_abstract_task_desc_file, os.path.curdir),
                   self.final_abstract_task_desc_file)

        # VTG will consume this abstract verification task description file.
        if os.path.isfile(os.path.join(plugin_work_dir, 'task.json')) and \
                os.path.isfile(os.path.join(plugin_work_dir, 'task files.zip')):
            task_id = self.session.schedule_task(os.path.join(plugin_work_dir, 'task.json'),
                                                 os.path.join(plugin_work_dir, 'task files.zip'))
            with open(out_abstract_task_desc_file, 'r', encoding='utf-8') as fp:
                final_task_data = json.load(fp)

            # Plan for checking status
            self.mqs['pending tasks'].put([
                [str(task_id), tuple(self.task), final_task_data["result processing"], self.fragment_desc,
                 final_task_data['verifier'], final_task_data['additional sources'],
                 final_task_data['verification task files']], self.rescheduling_attempt])

            self.logger.info("Submitted successfully verification task {} for solution".
                             format(os.path.join(plugin_work_dir, 'task.json')))
        else:
            self.logger.warning("There is no verification task generated by the last plugin, expect {}".
                                format(os.path.join(plugin_work_dir, 'task.json')))

    def _submit_attrs(self):
        files_list_files = []

        # Prepare program fragment description file
        files_list_file = 'files list.txt'
        klever.core.utils.save_program_fragment_description(self.fragment_desc, files_list_file)
        files_list_files.append(files_list_file)

        # Add attributes
        self.attrs.extend(
            [
                {
                    "name": "Program fragment",
                    "value": self.task.fragment,
                    "data": files_list_file,
                    "compare": True
                },
                {
                    "name": "Requirements specification class",
                    "value": self.task.rule_class,
                    "compare": True
                }
            ]
        )

        # Send attributes to the Bridge
        klever.core.utils.report(
            self.logger,
            'patch',
            {
                'identifier': self.id,
                'attrs': self.attrs
            },
            self.mqs['report files'],
            self.vals['report id'],
            self.conf['main working directory'],
            data_files=files_list_files)

    def __extract_fragment_desc(self, fragment):
        program_fragment_desc_file = self.fragment_desc_files[fragment]
        with open(os.path.join(self.conf['main working directory'], program_fragment_desc_file),
                  encoding='utf-8') as fp:
            desc = json.load(fp)

        return desc


class EMGW(VTGW):

    def _get_prepared_data(self):
        pairs = []

        def create_task(task, model):
            task_workdir = os.path.join(self.work_dir, model)
            os.makedirs(task_workdir, exist_ok=True)
            task_file = os.path.join(task_workdir, self.initial_abstract_task_desc_file)
            with open(task_file, 'w', encoding='utf-8') as fp:
                klever.core.utils.json_dump(task, fp, self.conf['keep intermediate files'])
            pairs.append([model, task_workdir])

        # Send tasks to the VTG
        out_file = os.path.join(self.work_dir, self.out_abstract_task_desc_file)

        # Now read the final tasks
        self.logger.info(f'Read file with generated descriptions {out_file}')
        if os.path.isfile(out_file):
            with open(out_file, 'r', encoding="utf-8") as fp:
                tasks = json.load(fp)
            self.logger.info(f'Found {len(tasks)} generated tasks')
        else:
            self.logger.info(f'There is no environment models generated for {self.task}')
            tasks = []

        # Generate task descriptions for further tasks
        if len(tasks) == 1:
            env_model = SINGLE_ENV_NAME
            task_desc = tasks.pop()
            create_task(task_desc, env_model)
        else:
            for task_desc in tasks:
                env_model = task_desc["environment model identifier"]
                create_task(task_desc, env_model)

        # Submit new tasks to the VTG
        return type(self.task).__name__, tuple(self.task), self.work_dir, pairs

    def _generate_abstact_verification_task_desc(self):
        fragment = self.task.fragment
        rule_class = self.task.rule_class
        options = self.__get_pligin_conf(rule_class)

        self.logger.info(f"Start generating tasks for {fragment} and requirements specification {rule_class}")
        self.__prepare_initial_abstract_task(fragment, rule_class)

        # Here plugin will put modified abstract verification task description.
        try:
            self._run_plugin(options)
        except klever.core.components.ComponentError:
            self.logger.warning('EMG has failed')

    def __get_pligin_conf(self, rule_class):
        return next(iter(self.req_spec_classes[rule_class].values()))['plugins'][0]

    def __prepare_initial_abstract_task(self, fragment, rule_class):
        fragment_desc = self.fragment_desc

        # Initial abstract verification task looks like corresponding program fragment.
        initial_abstract_task_desc = copy.deepcopy(fragment_desc)
        initial_abstract_task_desc['id'] = '{0}/{1}'.format(fragment, rule_class)
        initial_abstract_task_desc['attrs'] = ()

        self.logger.debug(f'Put initial abstract verification task description to '
                          f'file {self.initial_abstract_task_desc_file}')
        with open(self.initial_abstract_task_desc_file, 'w', encoding='utf-8') as fp:
            klever.core.utils.json_dump(initial_abstract_task_desc, fp, self.conf['keep intermediate files'])


class PLUGINS(VTGW):

    def _submit_attrs(self):
        if self.task.envmodel != SINGLE_ENV_NAME:
            self.attrs.append(
                {
                    "name": "Environment model",
                    "value": self.task.envmodel,
                    "compare": True
                }
            )
        self.attrs.append(
            {
                "name": "Requirements specification",
                "value": self.task.rule,
                "compare": True
            }
        )
        super(PLUGINS, self)._submit_attrs()

    def _get_prepared_data(self):
        if os.path.isfile(os.path.join(self.work_dir, self.final_abstract_task_desc_file)):
            self.logger.debug(f"Task {self.task} is submitted to the VRP")
            return None
        else:
            self.logger.debug(f"Cannot find prepared verification task for {self.task}")
            return type(self.task).__name__, tuple(self.task)

    def _prepare_initial_task_desc(self):
        initial_abstract_task_desc_file = os.path.join(os.path.pardir, self.initial_abstract_task_desc_file)
        # Initial abstract verification task looks like corresponding program fragment.
        with open(initial_abstract_task_desc_file, 'r', encoding='utf-8') as fp:
            initial_abstract_task_desc = json.load(fp)
        initial_abstract_task_desc['id'] = '/'.join((self.task.fragment, self.task.rule_class, self.task.envmodel,
                                                     self.task.rule))
        self.logger.debug(f'Put initial abstract verification task description to'
                          f' {self.initial_abstract_task_desc_file}')
        with open(self.initial_abstract_task_desc_file, 'w', encoding='utf-8') as fp:
            klever.core.utils.json_dump(initial_abstract_task_desc, fp, self.conf['keep intermediate files'])

    def _get_plugins(self):
        return self.req_spec_classes[self.task.rule_class][self.task.rule]['plugins'][1:]

    def _generate_abstact_verification_task_desc(self):
        cur_abstract_task_desc_file = self.initial_abstract_task_desc_file
        out_abstract_task_desc_file = self.out_abstract_task_desc_file
        plugins = self._get_plugins()

        # Prepare initial task desc
        self.logger.info(f"Start generating tasks for {self.task}")
        self._prepare_initial_task_desc()

        # Invoke all plugins one by one.
        for plugin_desc in plugins:
            # Here plugin will put modified abstract verification task description.
            out_abstract_task_desc_file = '{0} abstract task.json'.format(plugin_desc['name'].lower())
            plugin_desc.get('options', {}).update({
                'solution class': self.task.rule,
                'override resource limits': self.resource_limits
            })

            try:
                self._run_plugin(plugin_desc, cur_abstract_task_desc_file, out_abstract_task_desc_file)
            except klever.core.components.ComponentError:
                self.logger.warning('Plugin {} failed'.format(plugin_desc['name']))
                break

            cur_abstract_task_desc_file = out_abstract_task_desc_file
        else:
            self._submit_task(plugin_desc, out_abstract_task_desc_file)


class REPEAT(PLUGINS):

    def _submit_attrs(self):
        self.attrs.append(
            {
                "name": "Rescheduling attempt",
                "value": str(self.rescheduling_attempt),
                "compare": False,
                "associate": False
            }
        )
        super(REPEAT, self)._submit_attrs()

    def _get_plugins(self):
        return self.req_spec_classes[self.task.rule_class][self.task.rule]['plugins'][-1:]

    def _prepare_initial_task_desc(self):
        initial_abstract_task_desc_file = os.path.join(os.path.pardir, self.final_abstract_task_desc_file)
        plugin_desc = self.req_spec_classes[self.task.rule_class][self.task.rule]['plugins'][-1]

        self.logger.info(f"Prepare repeating solution of {self.task}")
        self.logger.info("Instead of running the {!r} plugin obtain results for the original run".
                         format(plugin_desc['name']))
        os.symlink(initial_abstract_task_desc_file, self.initial_abstract_task_desc_file)<|MERGE_RESOLUTION|>--- conflicted
+++ resolved
@@ -514,23 +514,12 @@
         resource_limits = None
         rescheduling_attempt = None
 
-<<<<<<< HEAD
-        attrs = None
-        if element[5]:
-            identifier = "{}/{}/{}/VTGW".format(program_fragment_id, req_spec_id, element[5])
-            workdir = os.path.join(program_fragment_id, req_spec_id, str(element[5]))
-            attrs = [{
-                "name": "Rescheduling attempt",
-                "value": str(element[5])
-            }]
-=======
         kind, args, *other = item
         if kind == Abstract.__name__:
             task = Abstract(*args)
             worker_class = EMGW
             identifier = "{}/{}/EMGW".format(task.fragment, task.rule_class)
             workdir = os.path.join(task.fragment, task.rule_class)
->>>>>>> ec81c628
         else:
             task = Task(*args)
             resource_limits, rescheduling_attempt = other
