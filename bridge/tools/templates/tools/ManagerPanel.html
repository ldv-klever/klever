--- conflicted
+++ resolved
@@ -163,8 +163,6 @@
                 <div id="start_population" class="ui blue button" data-url="{% url 'tools:api-populate' %}">{% trans 'Populate' %}</div>
             </div>
         </div>
-<<<<<<< HEAD
-=======
         <div class="five wide column">
             <h3>{% trans 'Original sources' %}</h3>
             {% if original|length %}
@@ -188,7 +186,6 @@
                 <h5>{% trans 'There are no original sources archives' %}</h5>
             {% endif %}
         </div>
->>>>>>> 2ab63661
     </div>
 
     <div id="upload_all_marks_modal" class="ui modal">
