--- conflicted
+++ resolved
@@ -16,19 +16,12 @@
 #
 
 import json
-<<<<<<< HEAD
-from django.db.models import ProtectedError
-from django.utils.translation import ugettext_lazy as _
-from bridge.settings import MEDIA_ROOT
-from bridge.vars import ATTR_STATISTIC
-=======
 from django.db import transaction
 from django.db.models import ProtectedError, F
 from django.conf import settings
 from django.core.exceptions import ObjectDoesNotExist
 from django.utils.translation import ugettext_lazy as _
-from bridge.vars import ATTR_STATISTIC, JOB_WEIGHT
->>>>>>> 8064b7fa
+from bridge.vars import ATTR_STATISTIC
 from bridge.utils import BridgeException
 from jobs.models import JOBFILE_DIR, JobFile
 from service.models import FILE_DIR, Solution, Task
@@ -139,7 +132,6 @@
 
 
 class RecalculateUnsafeMarkConnections:
-<<<<<<< HEAD
     def __init__(self, roots):
         self._roots = roots
         self.__recalc()
@@ -148,40 +140,17 @@
         ReportUnsafeTag.objects.filter(report__root__in=self._roots).delete()
         UnsafeReportTag.objects.filter(report__root__in=self._roots).delete()
         MarkUnsafeReport.objects.filter(report__root__in=self._roots).delete()
-        for unsafe in ReportUnsafe.objects.filter(root__in=self._roots):
-=======
-    def __init__(self, jobs):
-        self.jobs = jobs
-        self.__recalc()
-
-    def __recalc(self):
-        ReportUnsafeTag.objects.filter(report__root__job__in=self.jobs).delete()
-        UnsafeReportTag.objects.filter(report__root__job__in=self.jobs).delete()
-        MarkUnsafeReport.objects.filter(report__root__job__in=self.jobs).delete()
-        Verdict.objects.filter(report__root__job__in=self.jobs).update(
+        Verdict.objects.filter(report__root__in=self._roots).update(
             unsafe_bug=0, unsafe_target_bug=0, unsafe_false_positive=0,
             unsafe_unknown=0, unsafe_inconclusive=0, unsafe_unassociated=F('unsafe')
         )
-        for unsafe in ReportUnsafe.objects.filter(root__job__in=self.jobs):
->>>>>>> 8064b7fa
+        for unsafe in ReportUnsafe.objects.filter(root__in=self._roots):
             ConnectReportWithMarks(unsafe)
 
 
 class RecalculateSafeMarkConnections:
-<<<<<<< HEAD
-    def __init__(self, roots):
-        self._roots = roots
-        self.__recalc()
-
-    def __recalc(self):
-        ReportSafeTag.objects.filter(report__root__in=self._roots).delete()
-        SafeReportTag.objects.filter(report__root__in=self._roots).delete()
-        MarkSafeReport.objects.filter(report__root__in=self._roots).delete()
-        for safe in ReportSafe.objects.filter(root__in=self._roots):
-            ConnectReportWithMarks(safe)
-=======
-    def __init__(self, jobs):
-        self._roots = ReportRoot.objects.filter(job__in=list(job for job in jobs if job.safe_marks))
+    def __init__(self, roots):
+        self._roots = list(root for root in roots if root.job.safe_marks)
         self._marks = {}
         self._safes = {}
         self._reports = {}
@@ -298,7 +267,6 @@
             verdict.safe_inconclusive = self._reports[verdict.report_id].get(SAFE_VERDICTS[3][0], 0)
             verdict.safe_unassociated = self._reports[verdict.report_id].get(SAFE_VERDICTS[4][0], 0)
             verdict.save()
->>>>>>> 8064b7fa
 
 
 class RecalculateUnknownMarkConnections:
