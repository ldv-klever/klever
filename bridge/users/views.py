import json
from django.contrib.auth import authenticate, login, logout
from django.contrib.auth.models import User
from django.contrib.auth.decorators import login_required
from django.core.exceptions import ObjectDoesNotExist, MultipleObjectsReturned
from django.core.urlresolvers import reverse
from django.forms import ValidationError
from django.http import HttpResponseRedirect, JsonResponse, HttpResponse
from django.shortcuts import render
from django.utils.translation import ugettext as _, activate
from django.utils.timezone import pytz
from users.forms import UserExtendedForm, UserForm, EditUserForm
from users.models import Notifications, Extended
from bridge.vars import LANGUAGES, SCHEDULER_TYPE
<<<<<<< HEAD
from bridge.settings import DEF_USER
=======
from bridge.settings import DEF_USER_TIMEZONE
from bridge.populate import extend_user
>>>>>>> eb1bfcd1
from django.shortcuts import get_object_or_404
from jobs.utils import JobAccess
from jobs.models import Job
from django.middleware.csrf import get_token
from users.notifications import NotifyData
from service.models import SchedulerUser


def user_signin(request):
    activate(request.LANGUAGE_CODE)
    if request.method == 'POST':
        username = request.POST.get('username')
        password = request.POST.get('password')
        user = authenticate(username=username, password=password)
        if user is not None:
            if user.is_active:
                login(request, user)
                try:
                    Extended.objects.get(user=user)
                except ObjectDoesNotExist:
                    extend_user(user)
                if len(Job.objects.all()) > 0:
                    return HttpResponseRedirect(reverse('jobs:tree'))
                return HttpResponseRedirect(reverse('population'))
            else:
                login_error = _("Account has been disabled")
        else:
            login_error = _("Incorrect username or password")
        return render(request, 'users/login.html',
                      {'login_errors': login_error})
    else:
        return render(request, 'users/login.html')


def user_signout(request):
    logout(request)
    return HttpResponseRedirect(reverse('users:login'))


def register(request):
    activate(request.LANGUAGE_CODE)

    if request.method == 'POST':
        user_form = UserForm(data=request.POST)
        profile_form = UserExtendedForm(data=request.POST)
        user_tz = request.POST.get('timezone', None)
        if user_form.is_valid() and profile_form.is_valid():
            user = user_form.save()
            user.set_password(user.password)
            profile = profile_form.save(commit=False)
            profile.user = user
            if user_tz:
                profile.timezone = user_tz
            try:
                profile.save()
            except:
                raise ValidationError("Can't save user to the database!")
            user.save()
            return HttpResponseRedirect(reverse('users:login'))
    else:
        user_form = UserForm()
        profile_form = UserExtendedForm()

    return render(request, 'users/register.html',
                  {
                      'user_form': user_form,
                      'profile_form': profile_form,
                      'timezones': pytz.common_timezones,
                      'def_timezone': DEF_USER['timezone']
                  })


@login_required
def edit_profile(request):
    activate(request.user.extended.language)

    if request.method == 'POST':
        user_form = EditUserForm(data=request.POST, request=request,
                                 instance=request.user)
        profile_form = UserExtendedForm(
            data=request.POST,
            instance=request.user.extended
        )
        user_tz = request.POST.get('timezone')
        if user_form.is_valid() and profile_form.is_valid():
            user = user_form.save(commit=False)
            new_pass = request.POST.get('new_password')
            do_redirect = False
            if len(new_pass):
                user.set_password(new_pass)
                do_redirect = True
            user.save()
            profile = profile_form.save(commit=False)
            profile.user = user
            if user_tz:
                profile.timezone = user_tz
            profile.save()
            if 'sch_login' in request.POST and 'sch_password' in request.POST:
                if len(request.POST['sch_login']) > 0 and len(request.POST['sch_password']) > 0:
                    try:
                        sch_user = SchedulerUser.objects.get(user=request.user)
                    except ObjectDoesNotExist:
                        sch_user = SchedulerUser()
                        sch_user.user = request.user
                    sch_user.login = request.POST['sch_login']
                    sch_user.password = request.POST['sch_password']
                    sch_user.save()
                elif len(request.POST['sch_login']) == 0:
                    try:
                        request.user.scheduleruser.delete()
                    except ObjectDoesNotExist:
                        pass

            if do_redirect:
                return HttpResponseRedirect(reverse('users:login'))
            else:
                return HttpResponseRedirect(reverse('users:edit_profile'))
    else:
        user_form = EditUserForm(instance=request.user)
        profile_form = UserExtendedForm(instance=request.user.extended)

    return render(
        request,
        'users/edit-profile.html',
        {
            'user_form': user_form,
            'tdata': NotifyData(request.user),
            'profile_form': profile_form,
            'profile_errors': profile_form.errors,
            'user_errors': user_form.errors,
            'timezones': pytz.common_timezones,
            'LANGUAGES': LANGUAGES
        })


def index_page(request):
    if request.user.is_authenticated():
        return HttpResponseRedirect(reverse('jobs:tree'))
    return HttpResponseRedirect(reverse('users:login'))


@login_required
def show_profile(request, user_id=None):
    activate(request.user.extended.language)
    if len(user_id) == 0:
        return HttpResponseRedirect(reverse('jobs:tree'))
    target = get_object_or_404(User, pk=int(user_id))
    activity = []
    for act in target.jobhistory.all().order_by('-change_date')[:30]:
        act_comment = act.comment
        small_comment = act_comment
        if len(act_comment) > 47:
            small_comment = act_comment[:50] + '...'
        if act.version == 1:
            act_type = _('Creation')
            act_color = '#58bd2a'
        else:
            act_type = _('Modification')
            act_color = '#31e6ff'
        new_act = {
            'date': act.change_date,
            'comment': act_comment,
            'small_comment': small_comment,
            'act_type': act_type,
            'act_color': act_color,
            'obj_type': _('Job'),
            'obj_link': act.name
        }
        if JobAccess(request.user, act.job).can_view():
            new_act['href'] = reverse('jobs:job', args=[act.job_id])
        activity.append(new_act)
    for act in target.marksafehistory.all().order_by('-change_date')[:30]:
        act_comment = act.comment
        small_comment = act_comment
        if len(act_comment) > 47:
            small_comment = act_comment[:50] + '...'
        if act.version == 1:
            act_type = _('Creation')
            act_color = '#58bd2a'
        else:
            act_type = _('Modification')
            act_color = '#31e6ff'
        activity.append({
            'date': act.change_date,
            'comment': act_comment,
            'small_comment': small_comment,
            'act_type': act_type,
            'act_color': act_color,
            'obj_type': _('Safes mark'),
            'obj_link': act.mark.identifier,
            'href': reverse('marks:edit_mark', args=['safe', act.mark_id]),
        })
    for act in target.markunsafehistory.all().order_by('-change_date')[:30]:
        act_comment = act.comment
        small_comment = act_comment
        if len(act_comment) > 47:
            small_comment = act_comment[:50] + '...'
        if act.version == 1:
            act_type = _('Creation')
            act_color = '#58bd2a'
        else:
            act_type = _('Modification')
            act_color = '#31e6ff'
        activity.append({
            'date': act.change_date,
            'comment': act_comment,
            'small_comment': small_comment,
            'act_type': act_type,
            'act_color': act_color,
            'obj_type': _('Unsafes mark'),
            'obj_link': act.mark.identifier,
            'href': reverse('marks:edit_mark', args=['unsafe', act.mark_id])
        })
    for act in target.markunknownhistory.all().order_by('-change_date')[:30]:
        act_comment = act.comment
        small_comment = act_comment
        if len(act_comment) > 47:
            small_comment = act_comment[:50] + '...'
        if act.version == 1:
            act_type = _('Creation')
            act_color = '#58bd2a'
        else:
            act_type = _('Modification')
            act_color = '#31e6ff'
        activity.append({
            'date': act.change_date,
            'comment': act_comment,
            'small_comment': small_comment,
            'act_type': act_type,
            'act_color': act_color,
            'obj_type': _('Unknowns mark'),
            'obj_link': act.mark.identifier,
            'href': reverse('marks:edit_mark', args=['unknown', act.mark_id])
        })
    return render(request, 'users/showProfile.html', {
        'target': target,
        'activity': list(reversed(sorted(activity, key=lambda x: x['date'])))[:50],
    })


def service_signin(request):
    if request.method == 'POST':
        username = request.POST.get('username')
        password = request.POST.get('password')
        for p in request.POST:
            if p == 'job identifier':
                try:
                    request.session['job id'] = Job.objects.get(identifier__startswith=request.POST[p]).pk
                except ObjectDoesNotExist:
                    return JsonResponse({
                        'error': 'The job with specified identifier "%s" was not found' % request.POST[p]
                    })
                except MultipleObjectsReturned:
                    return JsonResponse({'error': 'The specified job identifier is not unique'})
            elif p == 'scheduler':
                if request.POST[p] not in list(x[1] for x in SCHEDULER_TYPE):
                    return JsonResponse({
                        'error': 'The specified scheduler "%s" is not supported' % request.POST[p]
                    })
                for s in SCHEDULER_TYPE:
                    if s[1] == request.POST[p]:
                        request.session['scheduler'] = s[0]

        user = authenticate(username=username, password=password)
        if user is not None:
            if user.is_active:
                try:
                    Extended.objects.get(user=user)
                except ObjectDoesNotExist:
                    return JsonResponse({'error': 'User does not have extended data'})
                login(request, user)
                return HttpResponse('')
            else:
                return JsonResponse({'error': 'Account has been disabled'})
        return JsonResponse({'error': 'Incorrect username or password'})
    else:
        get_token(request)
        return HttpResponse('')


def service_signout(request):
    logout(request)
    return HttpResponse('')


@login_required
def save_notifications(request):
    activate(request.user.extended.language)
    if request.method == 'POST':
        notifications = request.POST.get('notifications', '[]')
        self_ntf = json.loads(request.POST.get('self_ntf', False))
        try:
            new_ntf = request.user.notifications
        except ObjectDoesNotExist:
            new_ntf = Notifications()
            new_ntf.user = request.user
        new_ntf.settings = notifications
        new_ntf.self_ntf = self_ntf
        new_ntf.save()
        return JsonResponse({'status': 0, 'message': _('Saved')})
    return JsonResponse({'status': 1, 'message': _('Unknown error')})<|MERGE_RESOLUTION|>--- conflicted
+++ resolved
@@ -12,12 +12,8 @@
 from users.forms import UserExtendedForm, UserForm, EditUserForm
 from users.models import Notifications, Extended
 from bridge.vars import LANGUAGES, SCHEDULER_TYPE
-<<<<<<< HEAD
 from bridge.settings import DEF_USER
-=======
-from bridge.settings import DEF_USER_TIMEZONE
 from bridge.populate import extend_user
->>>>>>> eb1bfcd1
 from django.shortcuts import get_object_or_404
 from jobs.utils import JobAccess
 from jobs.models import Job
