--- conflicted
+++ resolved
@@ -41,22 +41,16 @@
         db_table = 'report'
 
 
-<<<<<<< HEAD
+@receiver(post_init, sender=Report)
+def get_report_description(**kwargs):
+    report = kwargs['instance']
+    if report.description is not None and not isinstance(report.description, bytes):
+        report.description = report.description.tobytes()
+
+
 class ReportAttr(models.Model):
     attr = models.ForeignKey(Attr)
     report = models.ForeignKey(Report, related_name='attrs')
-=======
-@receiver(post_init, sender=Report)
-def get_report_description(**kwargs):
-    report = kwargs['instance']
-    if report.description is not None and not isinstance(report.description, bytes):
-        report.description = report.description.tobytes()
-
-
-class ReportAttrOrder(models.Model):
-    name = models.ForeignKey(AttrName)
-    report = models.ForeignKey(Report, related_name='attrorder')
->>>>>>> 3da8667a
 
     class Meta:
         db_table = 'report_attrs'
