/*
 * Copyright (c) 2018 ISP RAS (http://www.ispras.ru)
 * Ivannikov Institute for System Programming of the Russian Academy of Sciences
 *
 * Licensed under the Apache License, Version 2.0 (the "License");
 * you may not use this file except in compliance with the License.
 * You may obtain a copy of the License at
 *
 *   http://www.apache.org/licenses/LICENSE-2.0
 *
 * Unless required by applicable law or agreed to in writing, software
 * distributed under the License is distributed on an "AS IS" BASIS,
 * WITHOUT WARRANTIES OR CONDITIONS OF ANY KIND, either express or implied.
 * ee the License for the specific language governing permissions and
 * limitations under the License.
 */

#CoverageStatisticsTable {
    max-height: 75vh;
    overflow: auto;
}
<<<<<<< HEAD

#CoverageSRCContent, #CoverageDataContent {
    left: 0;
    bottom: 0;
    border-top: 1px solid #ca8f1d;
    line-height: normal;
    font-size: 12px;
    font-family: monospace;
    white-space: nowrap;
    height: 60vh;
    overflow-x: auto;
    width: 100%;
}
.COVJsonLine {
    white-space: pre;
}

#CoverageSRCContent > span {
    white-space: pre;
    display: table-row;
}
#CoverageSRCContent > span > span {
    display: table-cell;
}

.COVComment {
    color: #b1b4b7;
}

.COVNumber {
    color: #3b7dbc;
}

.COVStatic {
    position: relative;
}
.COVLine {
    background-color: #d7f0f0;
    /*padding-left: 5px;*/
    /*padding-right: 5px;*/
}
.COVLineSelected {
    background-color: #fff0eb!important;
}
.COVLineLink {
    cursor: pointer;
}
.COVIsFC {
    background-color: #ffffff;
    cursor: pointer;
}
.COVHasD {
    font-weight: bold;
    padding-left: 5px;
    padding-right: 5px;
=======
#CoverageSourceTitle {
    float: right;
    margin-right: 15px;
>>>>>>> 2ab63661
}
.CoverageSourceTitleBlock {
    white-space: nowrap;
    overflow: hidden;
}
#CoverageDataContent {
    height: 20vh;
    overflow: auto;
}
#CoverageSourceSegment {
    height: 50vh;
    background-color: #f5ffff;
    overflow: auto;
    padding: 0;
}
.CovLegCell {
    min-width: 35px;
    height: 20px;
    text-align: center;
    font-size: x-small;
    display: inline-block;
}
.cov-legend-header {
    font-size: small;
    font-style: italic;
    color: #680cce;
}
.cov-legend-container {
    font-size: 0;
}
.tg-expander {
    cursor: pointer;
}<|MERGE_RESOLUTION|>--- conflicted
+++ resolved
@@ -19,67 +19,9 @@
     max-height: 75vh;
     overflow: auto;
 }
-<<<<<<< HEAD
-
-#CoverageSRCContent, #CoverageDataContent {
-    left: 0;
-    bottom: 0;
-    border-top: 1px solid #ca8f1d;
-    line-height: normal;
-    font-size: 12px;
-    font-family: monospace;
-    white-space: nowrap;
-    height: 60vh;
-    overflow-x: auto;
-    width: 100%;
-}
-.COVJsonLine {
-    white-space: pre;
-}
-
-#CoverageSRCContent > span {
-    white-space: pre;
-    display: table-row;
-}
-#CoverageSRCContent > span > span {
-    display: table-cell;
-}
-
-.COVComment {
-    color: #b1b4b7;
-}
-
-.COVNumber {
-    color: #3b7dbc;
-}
-
-.COVStatic {
-    position: relative;
-}
-.COVLine {
-    background-color: #d7f0f0;
-    /*padding-left: 5px;*/
-    /*padding-right: 5px;*/
-}
-.COVLineSelected {
-    background-color: #fff0eb!important;
-}
-.COVLineLink {
-    cursor: pointer;
-}
-.COVIsFC {
-    background-color: #ffffff;
-    cursor: pointer;
-}
-.COVHasD {
-    font-weight: bold;
-    padding-left: 5px;
-    padding-right: 5px;
-=======
 #CoverageSourceTitle {
     float: right;
     margin-right: 15px;
->>>>>>> 2ab63661
 }
 .CoverageSourceTitleBlock {
     white-space: nowrap;
