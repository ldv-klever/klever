{% extends 'reports/base.html' %}

{% load i18n %}
{% load staticfiles %}

{% block title %}{% trans 'Unknown' %}{% endblock %}

{% block body_block %}
    <div class="ui grid">
        <div class="five wide column">
            <span class="purple-title">{% trans 'Job' %}: </span>
            <a href="{% url 'jobs:job' report.root.job.pk %}">{{ report.root.job.name }}</a>
        </div>
        <div class="four wide column">
            {% if report.root.user %}
                <span class="purple-title">{% trans 'Author' %}: </span>
                <a href="{% url 'users:show_profile' report.root.user.id %}">{{ report.root.user.get_full_name }}</a>
            {% endif %}
        </div>
        <div class="six wide column">
            <div class="ui breadcrumb">
                <a class="section parent-popup" href="{{ parents.0.href }}" data-variation="very wide">{{ parents.0.title }}</a>
                <div class="ui special popup">
                    <div class="header">{{ parents.0.title }}</div>
                    <div class="content">
                        {% for attr in parents.0.attrs %}
                            <span class="purple-subtitle">{{ attr.0 }}: </span>{{ attr.1|safe }}<br><br>
                        {% endfor %}
                    </div>
                </div>
                {% for parent in parents|slice:"1:" %}
                    <i class="right arrow icon divider"></i>
                    <a class="section parent-popup" href="{{ parent.href }}" data-variation="very wide">{{ parent.title }}</a>
                    <div class="ui special popup">
                        <div class="header">{{ parent.title }}</div>
                        <div class="content">
                            {% for attr in parent.attrs %}
                                <span class="purple-subtitle">{{ attr.0 }}: </span>{{ attr.1|safe }}<br>
                            {% endfor %}
                        </div>
                    </div>
                {% endfor %}
            </div>
        </div>
    </div>
    <div class="ui red segment filecontent" style="min-height:300px;max-height: 70vh;">{{ main_content }}</div>
    <input type="hidden" id="report_pk" value="{{ report.pk }}">
    <input id="report_type" type="hidden" value="unknown">

    <div class="ui grid">
        <div class="seven wide column">
            <div class="ui tiny buttons" style="float: right;">
                <button id="show_leaf_attributes" class="ui tiny icon violet button note-popup" data-position="bottom left" data-content="{% trans 'Show attributes' %}"><i class="ui list icon"></i></button>
                <button id="view_show_form_btn_{{ MarkTable.view.type }}" class="ui tiny violet icon basic button" data-position="bottom right" data-content="{{ MarkTable.view.title }}"><i class="setting icon"></i></button>
                {% if can_mark %}
                    <a class="ui pink icon button note-popup" data-position="bottom left" href="{% url 'marks:create_mark' 'unknown' report.pk %}" data-content="{% trans 'Create mark' %}"><i class="star icon"></i></a>
                {% endif %}
            </div>
            <br><br>
            <div id="leaf_attributes" style="display: none">
                <table class="ui celled compact purple table">
                    <tbody>
                        {% for v in SelfAttrsData %}
                            <tr>
                                <th class="collapsing">{{ v.0 }}</th>
                                <td class="collapsing">{{ v.1 }}</td>
                            </tr>
                        {% endfor %}
                    </tbody>
                </table>
                <br>
            </div>
        </div>
<<<<<<< HEAD
    </div>
    {% if MarkTable.values|length %}
        <h4 class="header">{% trans 'Associated marks' %}</h4>
        <div style="overflow-x:auto;">
            <table class="ui celled compact pink table selectable alternate-color">
                <thead>
                    <tr>
                        <th>№</th>
                        <th>{% trans 'Problem' %}</th>
                        <th>{% trans 'Status' %}</th>
                        <th>{% trans 'Association type' %}</th>
                        <th>{% trans 'Association author' %}</th>
                        <th>{% trans 'Description' %}</th>
                        <th>{% trans 'Like' %}/{% trans 'Dislike' %}</th>
                        {% if can_mark %}
                            <th></th>
                        {% endif %}
                    </tr>
                </thead>
                <tbody>
                {% for v in MarkTable.values %}
                    <tr>
                        <td><a href="{{ v.href }}?report_to_redirect={{ report.pk }}">{{ v.number }}</a></td>
                        <td>
                            {% if v.problem.1 %}
                                <a href="{{ v.problem.1 }}">{{ v.problem.0 }}</a>
                            {% else %}
                                <span>{{ v.problem.0 }}</span>
                            {% endif %}
                        </td>
                        <td><span style="color:{{ v.status.1 }}">{{ v.status.0 }}</span></td>
                        <td class="association-type-{{ v.type.0 }}">{{ v.type.1 }}</td>
                        <td>{% if v.author %}<a href="{{ v.author.1 }}">{{ v.author.0 }}</a>{% else %}-{% endif %}</td>
                        <td>{{ v.description|safe }}</td>
                        <td>
                            <div class="ui mini basic buttons">
                                <button id="like_association_{{ v.id }}" class="ui green basic icon button {% if v.likes|length %} like-popup{% endif %}">
                                    <i class="ui thumbs up icon"></i>{{ v.likes|length }}
                                </button>
                                {% if v.likes|length %}
                                    <div class="ui popup">
                                        {% for like in v.likes %}
                                            <span><a href="{% url 'users:show_profile' like.1 %}">{{ like.0 }}</a></span><br>
                                        {% endfor %}
                                    </div>
                                {% endif %}
                                <button id="dislike_association_{{ v.id }}" class="ui red icon basic right attached button {% if v.dislikes|length %} like-popup{% endif %}">
                                    <i class="ui thumbs down icon"></i>{{ v.dislikes|length }}
                                </button>
                                {% if v.dislikes|length %}
                                    <div class="ui popup">
                                        {% for dislike in v.dislikes %}
                                            <span><a href="{% url 'users:show_profile' dislike.1 %}">{{ dislike.0 }}</a></span><br>
                                        {% endfor %}
                                    </div>
                                {% endif %}
                            </div>
                        </td>
                        {% if can_mark %}
                            <td>
                                <div class="ui mini icon buttons">
                                    {% if v.type.0 != '1' %}
                                        <button id="confirm_association_{{ v.id }}" class="ui green button note-popup" data-position="top right" data-content="{% trans 'Confirm' %}"><i class="legal icon"></i></button>
                                    {% endif %}
                                    {% if v.type.0 != '2' %}
                                        <button id="unconfirm_association_{{ v.id }}" class="ui red button note-popup" data-position="top right" data-content="{% trans 'Unconfirm' %}"><i class="trash icon"></i></button>
                                    {% endif %}
                                </div>
                            </td>
                        {% endif %}
                    </tr>
                {% endfor %}
                </tbody>
            </table>
=======
        <div class="nine wide column">
            <div id="view_form_segment_{{ MarkTable.view.type }}" class="ui form yellow segment" style="display:none;">
                {% include 'users/views/UnknownAssMarks.html' with view=MarkTable.view statuses=MarkTable.statuses ass_types=MarkTable.ass_types selected_columns=MarkTable.selected_columns available_columns=MarkTable.available_columns %}
            </div>
>>>>>>> 25010f17
        </div>
    </div>
    {% include 'reports/AssociatedMarksTable.html' with MarkTable=MarkTable %}
{% endblock %}<|MERGE_RESOLUTION|>--- conflicted
+++ resolved
@@ -71,87 +71,10 @@
                 <br>
             </div>
         </div>
-<<<<<<< HEAD
-    </div>
-    {% if MarkTable.values|length %}
-        <h4 class="header">{% trans 'Associated marks' %}</h4>
-        <div style="overflow-x:auto;">
-            <table class="ui celled compact pink table selectable alternate-color">
-                <thead>
-                    <tr>
-                        <th>№</th>
-                        <th>{% trans 'Problem' %}</th>
-                        <th>{% trans 'Status' %}</th>
-                        <th>{% trans 'Association type' %}</th>
-                        <th>{% trans 'Association author' %}</th>
-                        <th>{% trans 'Description' %}</th>
-                        <th>{% trans 'Like' %}/{% trans 'Dislike' %}</th>
-                        {% if can_mark %}
-                            <th></th>
-                        {% endif %}
-                    </tr>
-                </thead>
-                <tbody>
-                {% for v in MarkTable.values %}
-                    <tr>
-                        <td><a href="{{ v.href }}?report_to_redirect={{ report.pk }}">{{ v.number }}</a></td>
-                        <td>
-                            {% if v.problem.1 %}
-                                <a href="{{ v.problem.1 }}">{{ v.problem.0 }}</a>
-                            {% else %}
-                                <span>{{ v.problem.0 }}</span>
-                            {% endif %}
-                        </td>
-                        <td><span style="color:{{ v.status.1 }}">{{ v.status.0 }}</span></td>
-                        <td class="association-type-{{ v.type.0 }}">{{ v.type.1 }}</td>
-                        <td>{% if v.author %}<a href="{{ v.author.1 }}">{{ v.author.0 }}</a>{% else %}-{% endif %}</td>
-                        <td>{{ v.description|safe }}</td>
-                        <td>
-                            <div class="ui mini basic buttons">
-                                <button id="like_association_{{ v.id }}" class="ui green basic icon button {% if v.likes|length %} like-popup{% endif %}">
-                                    <i class="ui thumbs up icon"></i>{{ v.likes|length }}
-                                </button>
-                                {% if v.likes|length %}
-                                    <div class="ui popup">
-                                        {% for like in v.likes %}
-                                            <span><a href="{% url 'users:show_profile' like.1 %}">{{ like.0 }}</a></span><br>
-                                        {% endfor %}
-                                    </div>
-                                {% endif %}
-                                <button id="dislike_association_{{ v.id }}" class="ui red icon basic right attached button {% if v.dislikes|length %} like-popup{% endif %}">
-                                    <i class="ui thumbs down icon"></i>{{ v.dislikes|length }}
-                                </button>
-                                {% if v.dislikes|length %}
-                                    <div class="ui popup">
-                                        {% for dislike in v.dislikes %}
-                                            <span><a href="{% url 'users:show_profile' dislike.1 %}">{{ dislike.0 }}</a></span><br>
-                                        {% endfor %}
-                                    </div>
-                                {% endif %}
-                            </div>
-                        </td>
-                        {% if can_mark %}
-                            <td>
-                                <div class="ui mini icon buttons">
-                                    {% if v.type.0 != '1' %}
-                                        <button id="confirm_association_{{ v.id }}" class="ui green button note-popup" data-position="top right" data-content="{% trans 'Confirm' %}"><i class="legal icon"></i></button>
-                                    {% endif %}
-                                    {% if v.type.0 != '2' %}
-                                        <button id="unconfirm_association_{{ v.id }}" class="ui red button note-popup" data-position="top right" data-content="{% trans 'Unconfirm' %}"><i class="trash icon"></i></button>
-                                    {% endif %}
-                                </div>
-                            </td>
-                        {% endif %}
-                    </tr>
-                {% endfor %}
-                </tbody>
-            </table>
-=======
         <div class="nine wide column">
             <div id="view_form_segment_{{ MarkTable.view.type }}" class="ui form yellow segment" style="display:none;">
                 {% include 'users/views/UnknownAssMarks.html' with view=MarkTable.view statuses=MarkTable.statuses ass_types=MarkTable.ass_types selected_columns=MarkTable.selected_columns available_columns=MarkTable.available_columns %}
             </div>
->>>>>>> 25010f17
         </div>
     </div>
     {% include 'reports/AssociatedMarksTable.html' with MarkTable=MarkTable %}
