--- conflicted
+++ resolved
@@ -51,11 +51,14 @@
         self.archive = archive
         if self.archive is not None:
             try:
-<<<<<<< HEAD
                 self.__check_archive(self.archive)
-=======
+            except Exception as e:
+                logger.exception(e)
+                self.error = 'ZIP error'
+                return
+        if self.archive is not None:
+            try:
                 self.__check_archive(self.archive, data.get('id'))
->>>>>>> ec716004
             except Exception as e:
                 logger.exception(e)
                 self.error = 'ZIP error'
@@ -63,11 +66,7 @@
         self.coverage = coverage_arch
         if self.coverage is not None:
             try:
-<<<<<<< HEAD
-                self.__check_archive(self.coverage)
-=======
                 self.__check_archive(self.coverage, data.get('id'))
->>>>>>> ec716004
             except Exception as e:
                 logger.exception(e)
                 self.error = 'ZIP error'
@@ -629,16 +628,10 @@
                     raise ValueError("The report has redefined parent's attributes")
         return attrorder
 
-<<<<<<< HEAD
-    def __check_archive(self, arch):
-        if not zipfile.is_zipfile(arch):
-            raise ValueError('The archive "%s" of report "%s" is not a ZIP file' % (arch, self.data['id']))
-=======
     def __check_archive(self, arch, report_id):
         self.__is_not_used()
         if not zipfile.is_zipfile(arch):
             raise ValueError('The archive "%s" of report "%s" is not a ZIP file' % (arch, report_id))
->>>>>>> ec716004
 
     def __is_not_used(self):
         pass
