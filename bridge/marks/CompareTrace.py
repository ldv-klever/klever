--- conflicted
+++ resolved
@@ -70,11 +70,7 @@
         pattern = self.pattern_error_trace
         if err_trace_converted == pattern:
             return 1
-<<<<<<< HEAD
         return int(err_trace_converted[0] == pattern[1] and err_trace_converted[1] == pattern[0])
-=======
-        return int(json.loads(err_trace1)[0] == json.loads(err_trace2)[1] and
-                   json.loads(err_trace1)[1] == json.loads(err_trace2)[0])
 
     def callstack_tree_compare(self):
         """
@@ -84,6 +80,4 @@
         err_trace2 = self.pattern_error_trace
         if err_trace1 == err_trace2:
             return 1
-        return int(json.loads(err_trace1)[0] == json.loads(err_trace2)[1] and
-                   json.loads(err_trace1)[1] == json.loads(err_trace2)[0])
->>>>>>> 86a85319
+        return int(err_trace1[0] == err_trace2[1] and err_trace1[1] == err_trace2[0])