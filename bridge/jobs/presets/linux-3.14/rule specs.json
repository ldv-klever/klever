{
  "templates": {
    "Empty": {
      "description": "...",
      "plugins": ["Weaver"]
    },
    "Linux kernel modules": {
      "description": "...",
      "plugins": [
        {
          "SA": {
            "template aspect": "linux/emg/source_analysis.aspect.tmpl",
            "max arguments number": 30,
            "filter kernel functions": true
          }
        },
        {
          "EMG": {
            "specifications directory": "linux/emg",
            "entry point": "entry_point",
            "translator": "default",
            "callstack deep search": 3,
            "intermediate model options": {
              "ignore missed callbacks": true
            },
            "translation options": {
              "direct control function calls": true,
              "omit all states": false,
              "nested automata": false,
              "omit parallel composition": {
                "dispatch": false,
                "receive": false,
                "call": false,
                "condition": true
              },
              "instance modifier": 1,
              "max instances number": 300,
              "pointer initialization": {
                "structures": true,
                "arrays": true,
                "functions": false,
                "unions": false,
                "primitives": false
              },
              "pointer free": {
                "structures": false,
                "arrays": false,
                "functions": false,
                "unions": false,
                "primitives": false
              }
            },
            "additional aspects": ["linux/emg/emg.aspect"]
          }
        },
        {
          "RSG": {
            "model CC options": [
              "-nostdinc",
              "-Iarch/$hdr_arch/include",
              "-Iarch/$hdr_arch/include/generated",
              "-Iinclude",
              "-Iarch/$hdr_arch/include/uapi",
              "-Iarch/$hdr_arch/include/generated/uapi",
              "-Iinclude/uapi",
              "-Iinclude/generated/uapi",
              "-include",
              "include/linux/kconfig.h",
              "-D__KERNEL__",
              "-Os"
            ],
            "common sets model": "counter",
            "common models": {
              "linux/err.c": {},
              "linux/ldv/common.c": {},
              "verifier/common.c": {},
              "verifier/nondet.c": {},
              "verifier/memory.c": {},
              "verifier/thread.c": {}
            },
            "common aspects": ["linux/err.aspect"]
          }
        },
        "Weaver"
      ]
    },
    "Argument signatures for Linux kernel modules": {
      "description": "...",
      "template": "Linux kernel modules",
      "plugins": [
        "SA",
        "EMG",
        {
          "ASE": {"algorithm": "COMPLEX_ID"}
        },
        "TR",
        "RSG",
        "Weaver"
      ]
    }
  },
  "rule specifications": {
    "empty": {
      "description": "...",
      "template": "Empty"
    },
    "linux:alloc:irq": {
      "aliases": ["10"],
      "description": "...",
      "template": "Linux kernel modules",
      "RSG": {
        "models": {
          "linux/alloc1.c": {
            "bug kinds":[
              "linux:alloc:irq:wrong flags",
              "linux:alloc:irq:nonatomic"
            ]},
          "linux/ldv/irq.c": {}},
        "aspects": [
          "linux/alloc1.aspect",
          "linux/alloc.aspect"
        ]
      }
    },
    "linux:alloc:spin lock": {
      "aliases": ["43"],
      "description": "...",
      "template": "Linux kernel modules",
      "RSG": {
        "models": {
          "linux/alloc2.c": {
            "bug kinds":[
              "linux:alloc:spin lock:wrong flags",
              "linux:alloc:spin lock:nonatomic"
            ]}},
        "aspects": [
          "linux/alloc2.aspect",
          "linux/alloc.aspect"
        ]
      }
    },
    "linux:alloc:usb lock": {
      "aliases": ["77"],
      "description": "...",
      "template": "Linux kernel modules",
      "RSG": {
        "models": {
          "linux/alloc3.c": {
            "bug kinds":[
              "linux:alloc:usb lock:wrong flags",
              "linux:alloc:usb lock:nonatomic"
            ]}},
        "aspects": [
          "linux/alloc3.aspect",
          "linux/alloc.aspect"
        ]
      }
    },
    "linux:empty": {
      "description": "...",
      "template": "Common for Linux kernel modules"
    },
    "linux:mmc:sdio_func": {
      "aliases": ["150"],
      "description": "...",
      "template": "Linux kernel modules",
      "RSG": {
        "models": {"linux/mmc/sdio_func.c": {"bug kinds": [
            "linux:mmc:sdio_func:wrong params",
            "linux:mmc:sdio_func:double claim",
            "linux:mmc:sdio_func:release without claim",
            "linux:mmc:sdio_func:unreleased at exit"
          ]}},
        "aspects": ["linux/mmc/sdio_func.aspect"]
      }
    },
    "linux:module": {
      "aliases": ["8"],
      "description": "...",
      "template": "Linux kernel modules",
      "RSG": {
        "models": {
          "linux/module.c": {"bug kinds": [
            "linux:module:resource:less initial decrement",
            "linux:module:resource:more initial at exit"
          ]}},
        "aspects": ["linux/module.aspect"]
      }
    },
    "linux:mutex": {
      "aliases": ["32"],
      "description": "...",
      "template": "Argument signatures for Linux kernel modules",
      "ASE": {
        "argument signatures list": "mutex_arg_signs",
        "request aspect": "linux/mutex.request.aspect"
      },
      "TR": {
        "templates": [
          "linux/mutex.c.tmpl",
          "linux/mutex.aspect.tmpl",
          "linux/automata/mutex.spc.tmpl"
        ]
      },
      "RSG": {
        "models": {"$linux/mutex.c": {
          "bug kinds": [
            "linux:mutex::one thread:double lock",
            "linux:mutex::one thread:double lock try",
            "linux:mutex::one thread:double unlock",
            "linux:mutex::one thread:locked at exit"
          ],
          "sets model": "flag",
          "automaton": "$linux/automata/mutex_as.spc"
        }}
      }
    },
    "linux:spinlock": {
      "aliases": ["39"],
      "description": "...",
      "template": "Argument signatures for Linux kernel modules",
      "ASE": {
        "argument signatures list": "spinlock_arg_signs",
        "request aspect": "linux/spinlock.request.aspect"
      },
      "TR": {
        "templates": [
          "linux/spinlock.c.tmpl",
          "linux/spinlock.aspect.tmpl"
        ]
      },
      "RSG": {
        "models": {"$linux/spinlock.c": {
          "bug kinds": [
            "linux:spinlock::one thread:double lock",
            "linux:spinlock::one thread:double lock try",
            "linux:spinlock::one thread:double unlock",
            "linux:spinlock::one thread:locked at exit"
          ],
          "sets model": "flag"
        }}
      }
    },
    "linux:rwlock": {
      "aliases": ["118"],
      "description": "...",
      "template": "Linux kernel modules",
      "RSG": {
        "models": {"linux/rwlock.c": {"bug kinds": [
            "linux:rwlock:read lock on write lock",
            "linux:rwlock:more read unlocks",
            "linux:rwlock:read lock at exit",
            "linux:rwlock:double write lock",
            "linux:rwlock:double write unlock",
            "linux:rwlock:write lock at exit"
          ]
        }},
        "aspects": ["linux/rwlock.aspect"]
      }
    },
    "linux:usb:dev": {
      "aliases": ["132"],
      "description": "...",
      "template": "Linux kernel modules",
      "RSG": {
        "models": {
          "linux/asm/atomic.c": {},
          "linux/usb/dev.c": {"bug kinds": [
            "linux:usb:resource:ref:unincremented counter decrement",
            "linux:usb:resource:ref:less initial decrement",
            "linux:usb:resource:ref:more initial at exit",
            "linux:usb:resource:ref:probe failed"
          ],
          "automaton": "linux/automata/usb1.spc"}
        },
        "aspects": ["linux/usb/dev.aspect", "linux/asm/atomic.aspect"]
      }
    },
<<<<<<< HEAD
    "linux:usb:register": {
=======
    "linux:memory": {
      "aliases": ["104"],
      "description": "...",
      "template": "Linux kernel modules",
      "RSG": {
        "models": {
          "linux/memory.c": {
            "bug kinds": [
              "linux:memory:more initial at exit"
            ]
          }
        }
      }
    },
    "linux:usb2": {
>>>>>>> 6641de6e
      "aliases": ["134"],
      "description": "Error handling for usb register in probe()",
      "template": "Linux kernel modules",
      "RSG": {
        "models": {
          "linux/usb/register.c": {"bug kinds": [
            "linux:usb:register:wrong return value"]}
        },
        "aspects": ["linux/usb/register.aspect"]
      }
    },
    "linux:netdev": {
      "aliases": ["135"],
      "description": "Error handling for netdev in probe()",
      "template": "Linux kernel modules",
      "RSG": {
        "models": {
          "linux/netdev.c": {"bug kinds": [
            "linux:netdev:wrong return value"]}
        },
        "aspects": ["linux/netdev.aspect"]
      }
    },
    "linux:usb:gadget": {
      "aliases": ["106"],
      "description": "...",
      "template": "Linux kernel modules",
      "RSG": {
        "models": {"linux/usb/gadget.c": {"bug kinds": [
            "linux:usb:gadget:class registration with usb gadget",
            "linux:usb:gadget:class deregistration with usb gadget",
            "linux:usb:gadget:chrdev registration with usb gadget",
            "linux:usb:gadget:chrdev deregistration with usb gadget",
            "linux:usb:gadget:double usb gadget registration",
            "linux:usb:gadget:double usb gadget deregistration",
            "linux:usb:gadget:usb gadget registered at exit"
        ]}},
        "aspects": ["linux/usb/gadget.aspect"]
      }
    },
    "linux:class": {
      "aliases": ["107"],
      "description": "...",
      "template": "Linux kernel modules",
      "RSG": {
        "models": {"linux/class.c": {"bug kinds": [
            "linux:class:double registration",
            "linux:class:double deregistration",
            "linux:class:registered at exit"
        ]}},
        "aspects": ["linux/class.aspect"]
      }
    },
    "linux:chrdev": {
      "aliases": ["108"],
      "description": "...",
      "template": "Linux kernel modules",
      "RSG": {
        "models": {"linux/chrdev.c": {"bug kinds": [
            "linux:chrdev:double registration",
            "linux:chrdev:double deregistration",
            "linux:chrdev:registered at exit"
        ]}},
        "aspects": ["linux/chrdev.aspect"]
      }
    }
  }
}<|MERGE_RESOLUTION|>--- conflicted
+++ resolved
@@ -276,10 +276,7 @@
         "aspects": ["linux/usb/dev.aspect", "linux/asm/atomic.aspect"]
       }
     },
-<<<<<<< HEAD
-    "linux:usb:register": {
-=======
-    "linux:memory": {
+    "linux:alloc:resource": {
       "aliases": ["104"],
       "description": "...",
       "template": "Linux kernel modules",
@@ -287,14 +284,19 @@
         "models": {
           "linux/memory.c": {
             "bug kinds": [
-              "linux:memory:more initial at exit"
+              "linux:alloc:resource:more at exit",
+              "linux:alloc:resource:less at exit"
             ]
           }
-        }
-      }
-    },
-    "linux:usb2": {
->>>>>>> 6641de6e
+        },
+        "aspects": [
+          "linux/memory.aspect",
+          "linux/alloc.aspect"
+        ]
+      }
+    },
+
+    "linux:usb:register": {
       "aliases": ["134"],
       "description": "Error handling for usb register in probe()",
       "template": "Linux kernel modules",
