--- conflicted
+++ resolved
@@ -29,19 +29,11 @@
 /* NOTE Model automaton state (one of two possible ones) */
 int ldv_probe_state = LDV_PROBE_ZERO_STATE;
 
-<<<<<<< HEAD
-/* MODEL_FUNC_DEF Change state after failed call of register_netdev() */
-int ldv_failed_register_netdev(void)
-{
-	/* CHANGE_STATE Error occured */
-	ldv_probe_state = LDV_PROBE_ERROR;
-=======
 /* MODEL_FUNC Change state after failed call of register_netdev() */
 int ldv_failed_register_netdev(void)
 {
 	/* NOTE Error occured */
-    ldv_probe_state = LDV_PROBE_ERROR;
->>>>>>> 9f0c3f94
+	ldv_probe_state = LDV_PROBE_ERROR;
 }
 
 /* MODEL_FUNC Reset error counter from previous calls */
