--- conflicted
+++ resolved
@@ -12,10 +12,6 @@
       download_url='TODO: a URL to download the package',
       packages=['psi', 'psi.lkbce', 'psi.lkvog', 'psi.avtg', 'psi.vtg'],
       scripts=['bin/psi'],
-<<<<<<< HEAD
-      requires=['jinja2'],
-=======
-      requires=['requests'],
->>>>>>> 279b4fe8
+      requires=['jinja2', 'requests'],
       classifiers=['TODO: a list of categories for the package'],
       )