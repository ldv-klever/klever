--- conflicted
+++ resolved
@@ -9,14 +9,10 @@
 import psi.components
 import psi.utils
 
-<<<<<<< HEAD
+# TODO: try to use modulefinder package to avoid explicit enumerating of these plugins here and setting list of these
+# plugins below.
 # ATVG plugins.
 from psi.avtg.sa import SA
-=======
-# TODO: try to use modulefinder package to avoid explicit enumerating of these plugins here and setting list of these
-# plugins below.
-# AVTG plugins.
->>>>>>> 2908acad
 from psi.avtg.emg import EMG
 from psi.avtg.ase import ASE
 from psi.avtg.tr import TR
@@ -91,8 +87,6 @@
         else:
             rule_spec_desc = descs['rule specifications'][rule_spec_id]
 
-        rule_spec_desc['id'] = rule_spec_id
-
         # Get rid of useless information.
         for attr in ('aliases', 'description'):
             if attr in rule_spec_desc:
@@ -130,7 +124,7 @@
         rule_spec_plugin_names = []
         for attr in rule_spec_desc:
             # Names of all other attributes are considered as plugin names, values - as corresponding plugin options.
-            if attr not in ('id', 'bug kinds'):
+            if attr not in ('aliases', 'description', 'bug kinds', 'template'):
                 plugin_name = attr
                 rule_spec_plugin_names.append(plugin_name)
                 is_plugin_specified = False
@@ -157,13 +151,13 @@
             del (rule_spec_desc[plugin_name])
         rule_spec_desc['plugins'] = plugin_descs
 
-        rule_spec_descs.append(rule_spec_desc)
+        rule_spec_descs.append({'id': rule_spec_id, 'plugins': plugin_descs, 'bug kinds': rule_spec_desc['bug kinds']})
 
     return rule_spec_descs
 
 
 _rule_spec_descs = None
-_plugins = (SA, EMG, ASE, TR, RSG, Weaver)
+_plugins = (EMG, ASE, TR, RSG, Weaver)
 
 
 def get_subcomponent_callbacks(conf, logger):
@@ -194,12 +188,10 @@
 
 class AVTG(psi.components.Component):
     def generate_abstract_verification_tasks(self):
-        # TODO: get rid of these variables.
         self.common_prj_attrs = {}
         self.plugins_work_dir = None
         self.abstract_task_desc = None
 
-        # TODO: combine extracting and reporting of attributes.
         self.extract_common_prj_attrs()
         psi.utils.report(self.logger,
                          'attrs',
@@ -298,9 +290,7 @@
             plugin_conf = copy.deepcopy(self.conf)
             if 'options' in plugin_desc:
                 plugin_conf.update(plugin_desc['options'])
-            plugin_conf.update({'rule spec id': rule_spec_desc['id']})
-            if 'bug kinds' in rule_spec_desc:
-                plugin_conf.update({'bug kinds': rule_spec_desc['bug kinds']})
+            plugin_conf.update({'rule spec id': rule_spec_desc['id'], 'bug kinds': rule_spec_desc['bug kinds']})
 
             p = plugin_desc['plugin'](plugin_conf, self.logger, self.name, self.callbacks, self.mqs,
                                       '{0}/{1}/{2}'.format(verification_obj_desc['id'], rule_spec_desc['id'],
