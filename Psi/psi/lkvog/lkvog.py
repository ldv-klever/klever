#!/usr/bin/python3

import copy
import json
import multiprocessing
import os
import re

import psi.components
import psi.utils
from psi.lkvog import strategies


def before_launch_all_components(context):
    context.mqs['Linux kernel attrs'] = multiprocessing.Queue()
    context.mqs['Linux kernel build cmd descs'] = multiprocessing.Queue()
    context.mqs['Linux kernel module deps'] = multiprocessing.Queue()


def after_extract_linux_kernel_attrs(context):
    context.mqs['Linux kernel attrs'].put(context.linux_kernel['attrs'])

def after_build_linux_kernel(context):
    context.mqs['Linux kernel module deps'].put(context.linux_kernel['module deps'])


def after_process_linux_kernel_raw_build_cmd(context):
    # Do not dump full description if input file is absent or '/dev/null' or STDIN ('-') or output file is absent.
    # Corresponding CC commands will not be traversed when building verification object descriptions.
    if context.linux_kernel['build cmd']['type'] == 'CC' \
            and context.linux_kernel['build cmd']['in files'] \
            and context.linux_kernel['build cmd']['in files'][0] != '-' \
            and not re.search(r'^/', context.linux_kernel['build cmd']['in files'][0]) \
            and context.linux_kernel['build cmd']['out file']:
        context.linux_kernel['build cmd']['full desc file'] = '{0}.json'.format(
            context.linux_kernel['build cmd']['out file'])

        context.logger.debug(
            'Dump Linux kernel CC full description to file "{0}"'.format(
                context.linux_kernel['build cmd']['full desc file']))
        with open(
                os.path.join(context.conf['root id'], 'linux', context.linux_kernel['build cmd']['full desc file']),
                'w') as fp:
            json.dump({attr: context.linux_kernel['build cmd'][attr] for attr in ('in files', 'out file', 'opts')}, fp,
                      sort_keys=True, indent=4)

    # We need to copy build command description since it may be accidently overwritten by LKBCE.
    context.mqs['Linux kernel build cmd descs'].put(
        {attr: copy.deepcopy(context.linux_kernel['build cmd'][attr]) for attr in
         ('type', 'in files', 'out file', 'full desc file') if attr in context.linux_kernel['build cmd']})


def after_process_all_linux_kernel_raw_build_cmds(context):
    context.logger.info('Terminate Linux kernel build command descriptions message queue')
    context.mqs['Linux kernel build cmd descs'].put(None)


class LKVOG(psi.components.Component):
    def generate_linux_kernel_verification_objects(self):
        self.linux_kernel_verification_objs_gen = {}
        self.common_prj_attrs = {}
        self.linux_kernel_build_cmd_out_file_desc = multiprocessing.Manager().dict()
        self.linux_kernel_module_names_mq = multiprocessing.Queue()
        self.module = {}
        self.all_modules = {}
        self.verification_obj_desc = {}
        self.checked_modules = []

        self.extract_linux_kernel_verification_objs_gen_attrs()
        psi.utils.invoke_callbacks(self.extract_common_prj_attrs)
        psi.utils.report(self.logger,
                         'attrs',
                         {'id': self.name,
                          'attrs': self.linux_kernel_verification_objs_gen['attrs']},
                         self.mqs['report files'],
                         self.conf['root id'])
        self.launch_subcomponents((self.process_all_linux_kernel_build_cmd_descs,
                                   self.generate_all_verification_obj_descs))

    main = generate_linux_kernel_verification_objects

    def extract_common_prj_attrs(self):
        self.logger.info('Extract common project atributes')
        self.common_prj_attrs = self.linux_kernel_verification_objs_gen['attrs']

    def extract_linux_kernel_verification_objs_gen_attrs(self):
        self.logger.info('Extract Linux kernel verification objects generation strategy atributes')

        self.linux_kernel_verification_objs_gen['attrs'] = self.mqs['Linux kernel attrs'].get()
        self.mqs['Linux kernel attrs'].close()
        self.linux_kernel_verification_objs_gen['attrs'].extend(
            [{'LKVOG strategy': [{'name': self.conf['LKVOG strategy']['name']}]}])

    def generate_all_verification_obj_descs(self):
        self.logger.info('Generate all Linux kernel verification object decriptions')

        strategy_name = self.conf['LKVOG strategy']['name']
        if strategy_name in ('closure'): #TODO вынести список стратегий в модуль
            self.module_deps = self.mqs['Linux kernel module deps'].get()
            strategy = getattr(strategies, strategy_name)

        while True:
            self.module['name'] = self.linux_kernel_module_names_mq.get()

            if self.module['name'] is None:
                self.logger.debug('Linux kernel module names was terminated')
                self.linux_kernel_module_names_mq.close()
                break

            # Collect all modules for what we generate verification objects to avoid generation of the same verification
            # object.
            if strategy_name == 'separate modules':
                if not self.module['name'] in self.all_modules:
                    self.all_modules[self.module['name']] = True
                    # TODO: specification requires to do this in parallel...
                    psi.utils.invoke_callbacks(self.generate_verification_obj_desc)
            if strategy_name in ('closure'):
                clusters = strategy(self.module)
                for cluster in clusters:
                    self.cluster = cluster
                    psi.utils.invoke_callbacks(self.generate_all_verification_obj_descs)


    def generate_verification_obj_desc(self):
        self.logger.info(
            'Generate Linux kernel verification object description for module "{0}"'.format(self.module['name']))

        strategy = self.conf['LKVOG strategy']['name']

        if strategy == 'separate modules':
            self.verification_obj_desc['id'] = 'linux/{0}'.format(self.module['name'])
            self.logger.debug('Linux kernel verification object id is "{0}"'.format(self.verification_obj_desc['id']))

            self.module['cc full desc files'] = self.__find_cc_full_desc_files(self.module['name'])
            self.verification_obj_desc['grps'] = [
                {'id': self.module['name'], 'cc full desc files': self.module['cc full desc files']}]
            self.logger.debug(
                'Linux kernel verification object groups are "{0}"'.format(self.verification_obj_desc['grps']))

            self.verification_obj_desc['deps'] = {self.module['name']: []}
            self.logger.debug(
                'Linux kernel verification object dependencies are "{0}"'.format(self.verification_obj_desc['deps']))

            if self.conf['debug']:
                verification_obj_desc_file = '{0}.json'.format(self.verification_obj_desc['id'])
                self.logger.debug(
                    'Dump Linux kernel verification object description for module "{0}" to file "{1}"'.format(
                        self.module['name'], verification_obj_desc_file))
                with open(os.path.join(self.conf['root id'], verification_obj_desc_file), 'w') as fp:
                    json.dump(self.verification_obj_desc, fp, sort_keys=True, indent=4)

<<<<<<< HEAD
        elif strategy == "closure":
=======
        #TODO: These strategies very similar
        elif strategy == "tree":
            #Only modules without childrens

            #Wait for module dependencies
            if 'Module deps' not in self.conf['Linux kernel']:
                self.conf['Linux kernel']['Module deps'] = self.mqs['Linux kernel module deps'].get()

            if self.module['name'] not in list(self.conf['Linux kernel']['Module deps'].values())\
                    and self.module['name'] in self.conf['Linux kernel']['Module deps']:
                #Does not approach
                return
>>>>>>> 65c2d3f9

            self.verification_obj_desc['id'] = 'linux/{0}'.format(self.cluster.root.id)
            self.logger.debug('Linux kernel verification object id is "{0}"'.format(self.verification_obj_desc['id']))

            self.module['cc full desc files'] = self.__find_cc_full_desc_files(self.module['name'])

            self.verification_obj_desc['grps'] = []
            self.verification_obj_desc['deps'] = {}
            modules = self.cluster.root
            while modules:
                module = modules.pop(0)
                self.verification_obj_desc['grps'].append({'id' : module.id,
                                                          'cc full desc files' : self.__find_cc_full_desc_files(module.id)})
                self.verification_obj_desc['deps'][module.name] = [x.id for x in module.successors]
                modules.extend(module.successors)

            self.logger.debug(
                'Linux kernel verification object groups are "{0}"'.format(self.verification_obj_desc['grps']))

<<<<<<< HEAD
=======
            self.verification_obj_desc['deps'] = {self.module['name']: ["module1", "module2"]}
            self.logger.debug(
                'Linux kernel verification object dependencies are "{0}"'.format(self.verification_obj_desc['deps']))

            if self.conf['debug']:
                verification_obj_desc_file = '{0}.json'.format(self.verification_obj_desc['id'])
                self.logger.debug(
                    'Dump Linux kernel verification object description for module "{0}" to file "{1}"'.format(
                        self.module['name'], verification_obj_desc_file))
                with open(os.path.join(self.conf['root id'], verification_obj_desc_file), 'w') as fp:
                    json.dump(self.verification_obj_desc, fp, sort_keys=True, indent=4)

        elif strategy == "cluster":


            #Wait for module dependencies
            if 'Module deps' not in self.conf['Linux kernel']:
                self.conf['Linux kernel']['Module deps'] = self.mqs['Linux kernel module deps'].get()

            self.checked_modules = []

            if self.module['name'] in self.checked_modules:
                #Already checked
                return

            self.verification_obj_desc['id'] = 'linux/{0}'.format(self.module['name'])
            self.logger.debug('Linux kernel verification object id is "{0}"'.format(self.verification_obj_desc['id']))

            self.module['cc full desc files'] = self.__find_cc_full_desc_files(self.module['name'])

            self.verification_obj_desc['grps'] = [
                {'id': self.module['name'], 'cc full desc files': self.module['cc full desc files']}]

            self.checked_modules.append(self.module['name'])
            queue = [self.module]
            while queue:
                module = {}
                module['name'] = queue.pop(0)
                #print(self.conf['Linux kernel']['Module deps'])
                filt = filter((lambda x : x not in self.checked_modules), self.conf['Linux kernel']['Module deps'].get([module['name']], []))
                deps = list(filt)
                for module in deps:

                    self.checked_modules.append(module['name'])
                    module['cc full desc files'] = self.__find_cc_full_desc_files(module['name'])

                    self.verification_obj_desc['grps'].append({'id': module['name'], 'cc full desc files': module['cc full desc files']})

                self.verification_obj_desc['deps'].append({module['name'] : deps})
                queue.extend(deps)

            self.logger.debug(
                'Linux kernel verification object groups are "{0}"'.format(self.verification_obj_desc['grps']))
>>>>>>> 65c2d3f9
            self.logger.debug(
                'Linux kernel verification object dependencies are "{0}"'.format(self.verification_obj_desc['deps']))

            if self.conf['debug']:
                verification_obj_desc_file = '{0}.json'.format(self.verification_obj_desc['id'])
                self.logger.debug(
                    'Dump Linux kernel verification object description for module "{0}" to file "{1}"'.format(
                        self.module['name'], verification_obj_desc_file))
                with open(os.path.join(self.conf['root id'], verification_obj_desc_file), 'w') as fp:
                    json.dump(self.verification_obj_desc, fp, sort_keys=True, indent=4)


        else:
            raise NotImplementedError(
                'Linux kernel verification object generation strategy "{0}" is not supported'.format(strategy))

    def process_all_linux_kernel_build_cmd_descs(self):
        self.logger.info('Process all Linux kernel build command decriptions')

        while True:
            desc = self.mqs['Linux kernel build cmd descs'].get()

            if desc is None:
                self.logger.debug('Linux kernel build command descriptions message queue was terminated')
                self.mqs['Linux kernel build cmd descs'].close()
                self.logger.info('Terminate Linux kernel module names message queue')
                self.linux_kernel_module_names_mq.put(None)
                break

            self.process_linux_kernel_build_cmd_desc(desc)

    def process_linux_kernel_build_cmd_desc(self, desc):
        self.logger.info(
            'Process description of Linux kernel build command "{0}" {1}'.format(desc['type'],
                                                                                 '(output file is {0})'.format(
                                                                                     '"{0}"'.format(desc['out file'])
                                                                                     if desc['out file']
                                                                                     else 'not specified')))

        self.linux_kernel_build_cmd_out_file_desc[desc['out file']] = desc

        if desc['type'] == 'LD' and re.search(r'\.ko$', desc['out file']):
            match = False
            if 'whole build' in self.conf['Linux kernel']:
                match = True
            elif 'modules' in self.conf['Linux kernel']:
                for modules in self.conf['Linux kernel']['modules']:
                    if re.search(r'^{0}'.format(modules), desc['out file']):
                        match = True
                        break
            if match:
                self.linux_kernel_module_names_mq.put(desc['out file'])

    def __find_cc_full_desc_files(self, out_file):
        self.logger.debug('Find CC full description files for "{0}"'.format(out_file))

        cc_full_desc_files = []

        out_file_desc = self.linux_kernel_build_cmd_out_file_desc[out_file]

        if out_file_desc['type'] == 'CC':
            cc_full_desc_files.append(out_file_desc['full desc file'])
        else:
            for in_file in out_file_desc['in files']:
                if not re.search(r'\.mod\.o$', in_file):
                    cc_full_desc_files.extend(self.__find_cc_full_desc_files(in_file))

        return cc_full_desc_files<|MERGE_RESOLUTION|>--- conflicted
+++ resolved
@@ -149,22 +149,9 @@
                 with open(os.path.join(self.conf['root id'], verification_obj_desc_file), 'w') as fp:
                     json.dump(self.verification_obj_desc, fp, sort_keys=True, indent=4)
 
-<<<<<<< HEAD
+
         elif strategy == "closure":
-=======
-        #TODO: These strategies very similar
-        elif strategy == "tree":
-            #Only modules without childrens
-
-            #Wait for module dependencies
-            if 'Module deps' not in self.conf['Linux kernel']:
-                self.conf['Linux kernel']['Module deps'] = self.mqs['Linux kernel module deps'].get()
-
-            if self.module['name'] not in list(self.conf['Linux kernel']['Module deps'].values())\
-                    and self.module['name'] in self.conf['Linux kernel']['Module deps']:
-                #Does not approach
-                return
->>>>>>> 65c2d3f9
+
 
             self.verification_obj_desc['id'] = 'linux/{0}'.format(self.cluster.root.id)
             self.logger.debug('Linux kernel verification object id is "{0}"'.format(self.verification_obj_desc['id']))
@@ -184,62 +171,6 @@
             self.logger.debug(
                 'Linux kernel verification object groups are "{0}"'.format(self.verification_obj_desc['grps']))
 
-<<<<<<< HEAD
-=======
-            self.verification_obj_desc['deps'] = {self.module['name']: ["module1", "module2"]}
-            self.logger.debug(
-                'Linux kernel verification object dependencies are "{0}"'.format(self.verification_obj_desc['deps']))
-
-            if self.conf['debug']:
-                verification_obj_desc_file = '{0}.json'.format(self.verification_obj_desc['id'])
-                self.logger.debug(
-                    'Dump Linux kernel verification object description for module "{0}" to file "{1}"'.format(
-                        self.module['name'], verification_obj_desc_file))
-                with open(os.path.join(self.conf['root id'], verification_obj_desc_file), 'w') as fp:
-                    json.dump(self.verification_obj_desc, fp, sort_keys=True, indent=4)
-
-        elif strategy == "cluster":
-
-
-            #Wait for module dependencies
-            if 'Module deps' not in self.conf['Linux kernel']:
-                self.conf['Linux kernel']['Module deps'] = self.mqs['Linux kernel module deps'].get()
-
-            self.checked_modules = []
-
-            if self.module['name'] in self.checked_modules:
-                #Already checked
-                return
-
-            self.verification_obj_desc['id'] = 'linux/{0}'.format(self.module['name'])
-            self.logger.debug('Linux kernel verification object id is "{0}"'.format(self.verification_obj_desc['id']))
-
-            self.module['cc full desc files'] = self.__find_cc_full_desc_files(self.module['name'])
-
-            self.verification_obj_desc['grps'] = [
-                {'id': self.module['name'], 'cc full desc files': self.module['cc full desc files']}]
-
-            self.checked_modules.append(self.module['name'])
-            queue = [self.module]
-            while queue:
-                module = {}
-                module['name'] = queue.pop(0)
-                #print(self.conf['Linux kernel']['Module deps'])
-                filt = filter((lambda x : x not in self.checked_modules), self.conf['Linux kernel']['Module deps'].get([module['name']], []))
-                deps = list(filt)
-                for module in deps:
-
-                    self.checked_modules.append(module['name'])
-                    module['cc full desc files'] = self.__find_cc_full_desc_files(module['name'])
-
-                    self.verification_obj_desc['grps'].append({'id': module['name'], 'cc full desc files': module['cc full desc files']})
-
-                self.verification_obj_desc['deps'].append({module['name'] : deps})
-                queue.extend(deps)
-
-            self.logger.debug(
-                'Linux kernel verification object groups are "{0}"'.format(self.verification_obj_desc['grps']))
->>>>>>> 65c2d3f9
             self.logger.debug(
                 'Linux kernel verification object dependencies are "{0}"'.format(self.verification_obj_desc['deps']))
 
