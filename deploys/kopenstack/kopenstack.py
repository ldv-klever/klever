--- conflicted
+++ resolved
@@ -16,10 +16,6 @@
 #
 
 import errno
-<<<<<<< HEAD
-import getpass
-=======
->>>>>>> 02708c1c
 import json
 import os
 import re
@@ -34,7 +30,6 @@
 from keystoneauth1.identity import v2
 from keystoneauth1 import session
 import glanceclient.client
-import keystoneauth1.exceptions
 import novaclient.client
 import novaclient.exceptions
 import neutronclient.v2_0.client
