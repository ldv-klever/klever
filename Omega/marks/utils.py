--- conflicted
+++ resolved
@@ -188,14 +188,6 @@
         update_tags = True
         if self.calculate:
             if self.do_recalk:
-<<<<<<< HEAD
-                self.__update_links()
-                update_tags = False
-            elif recalc_verdicts:
-                self.changes = UpdateVerdict(mark, {}, '=').changes
-        if update_tags:
-            UpdateTags(self.mark)
-=======
                 self.changes = ConnectMarkWithReports(self.mark).changes
             else:
                 if self.type == 'safe':
@@ -215,7 +207,6 @@
                 if recalc_verdicts:
                     self.changes = UpdateVerdict(mark, self.changes).changes
             UpdateTags(self.mark, changes=self.changes, old_tags=old_tags)
->>>>>>> 4ff535b8
         return None
 
     def __update_mark(self, mark, comment='', tags=None):
@@ -298,16 +289,7 @@
                 MarkSafeAttr.objects.get_or_create(**create_args)
         return None
 
-<<<<<<< HEAD
-    def __update_links(self):
-        cm_res = ConnectMarkWithReports(self.mark)
-        self.changes = cm_res.changes
-        self.cnt = cm_res.cnt
-
-
-=======
-
->>>>>>> 4ff535b8
+
 class ConnectReportWithMarks(object):
     def __init__(self, report):
         self.report = report
@@ -315,11 +297,8 @@
             self.__connect_unsafe()
         elif isinstance(self.report, ReportSafe):
             self.__connect_safe()
-<<<<<<< HEAD
-=======
         UpdateVerdict(self.report)
         UpdateTags(self.report)
->>>>>>> 4ff535b8
 
     def __connect_unsafe(self):
         self.report.markunsafereport_set.all().delete()
@@ -345,11 +324,6 @@
                     MarkUnsafeReport.objects.create(
                         mark=mark, report=self.report, result=compare.result,
                         broken=compare_failed)
-<<<<<<< HEAD
-                    UpdateTags(mark, changes={self.report: {'kind': '+'}})
-        UpdateVerdict(self.report, {})
-=======
->>>>>>> 4ff535b8
 
     def __connect_safe(self):
         self.report.marksafereport_set.all().delete()
@@ -366,37 +340,22 @@
                         break
             else:
                 MarkSafeReport.objects.create(mark=mark, report=self.report)
-<<<<<<< HEAD
-                UpdateTags(mark, changes={self.report: {'kind': '+'}})
-        UpdateVerdict(self.report, {})
-=======
->>>>>>> 4ff535b8
 
 
 class ConnectMarkWithReports(object):
 
     def __init__(self, mark):
         self.mark = mark
-<<<<<<< HEAD
-        self.cnt = 0  # Number of new connections
-=======
->>>>>>> 4ff535b8
         self.changes = {}  # Changes with reports' marks after connections
         if isinstance(self.mark, MarkUnsafe):
             self.__connect_unsafe_mark()
         elif isinstance(self.mark, MarkSafe):
             self.__connect_safe_mark()
-<<<<<<< HEAD
-
-    def __connect_unsafe_mark(self):
-        self.cnt = 0
-=======
         else:
             return
         self.changes.update(UpdateVerdict(self.mark, self.changes).changes)
 
     def __connect_unsafe_mark(self):
->>>>>>> 4ff535b8
         last_version = self.mark.markunsafehistory_set.get(
             version=self.mark.version)
         for mark_unsafe in self.mark.markunsafereport_set.all():
@@ -428,15 +387,6 @@
                     MarkUnsafeReport.objects.create(
                         mark=self.mark, report=unsafe, result=compare.result,
                         broken=compare_failed)
-<<<<<<< HEAD
-                    self.cnt += 1
-        if self.cnt > 0:
-            self.changes.update(UpdateVerdict(self.mark, self.changes).changes)
-            UpdateTags(self.mark, changes=self.changes)
-
-    def __connect_safe_mark(self):
-        self.cnt = 0
-=======
                     if unsafe in self.changes:
                         self.changes[unsafe]['kind'] = '='
                         self.changes[unsafe]['result2'] = compare.result
@@ -448,7 +398,6 @@
                         }
 
     def __connect_safe_mark(self):
->>>>>>> 4ff535b8
         last_version = self.mark.marksafehistory_set.get(
             version=self.mark.version)
         for mark_safe in self.mark.marksafereport_set.all():
@@ -468,17 +417,10 @@
                         break
             else:
                 MarkSafeReport.objects.create(mark=self.mark, report=safe)
-<<<<<<< HEAD
-                self.cnt += 1
-        if self.cnt > 0:
-            self.changes.update(UpdateVerdict(self.mark, self.changes).changes)
-            UpdateTags(self.mark, changes=self.changes)
-=======
                 if safe in self.changes:
                     self.changes[safe]['kind'] = '='
                 else:
                     self.changes[safe] = {'kind': '+', 'verdict1': safe.verdict}
->>>>>>> 4ff535b8
 
 
 class UpdateVerdict(object):
@@ -937,11 +879,7 @@
                 mark.delete()
                 return updated_mark.error
 
-<<<<<<< HEAD
-        ConnectMarkWithReports(mark)
-=======
         UpdateTags(mark, changes=ConnectMarkWithReports(mark).changes)
->>>>>>> 4ff535b8
         self.mark = mark
         return None
 
@@ -1058,68 +996,6 @@
 
 class UpdateTags(object):
 
-<<<<<<< HEAD
-    def __init__(self, mark, delete=False, changes=None):
-        self.mark = mark
-        self.changes = changes
-        self.cnt = 0
-        self.tags_added = []
-        self.tags_deleted = []
-        self.tags_final = []
-        self.__get_tags_change(delete)
-        if isinstance(mark, MarkUnsafe):
-            self.__update_unsafe_tags()
-        elif isinstance(mark, MarkUnsafe):
-            self.__update_safe_tags()
-
-    def __get_tags_change(self, delete):
-        if isinstance(self.mark, MarkUnsafe):
-            vers_set = self.mark.markunsafehistory_set.order_by('-version')
-        elif isinstance(self.mark, MarkSafe):
-            vers_set = self.mark.marksafehistory_set.order_by('-version')
-        else:
-            return
-
-        last_v = vers_set[0]
-        try:
-            prev_v = vers_set[1]
-        except IndexError:
-            prev_v = None
-
-        last_v_tags = []
-        for marktag in last_v.tags.all():
-            last_v_tags.append(marktag.tag)
-
-        if delete:
-            self.tags_deleted = last_v_tags
-            return
-
-        self.tags_final = last_v_tags
-
-        prev_v_tags = []
-        if prev_v is not None:
-            for marktag in prev_v.tags.all():
-                prev_v_tags.append(marktag.tag)
-
-        for newt in last_v_tags:
-            if newt not in prev_v_tags:
-                self.tags_added.append(newt)
-        for oldt in prev_v_tags:
-            if oldt not in last_v_tags:
-                self.tags_deleted.append(oldt)
-
-    def __update_unsafe_tags(self):
-        for mark_rep in self.mark.markunsafereport_set.all():
-            tag_data = []
-            tags_list = self.tags_added
-            if isinstance(self.changes, dict) \
-                    and mark_rep.report in self.changes \
-                    and self.changes[mark_rep.report]['kind'] == '+':
-                tags_list = self.tags_final
-            for newtag in tags_list:
-                un_rep_tag, created = mark_rep.report.unsafereporttag_set\
-                    .get_or_create(tag=newtag)
-=======
     def __init__(self, inst, changes=None, old_tags=None):
         self.changes = changes
         self.old_tags = old_tags
@@ -1143,7 +1019,6 @@
                     .order_by('-version')[0]
             for mtag in last_v.tags.all():
                 rtag, created = mark_rep.report.tags.get_or_create(tag=mtag.tag)
->>>>>>> 4ff535b8
                 if created:
                     tag_data.append({
                         'kind': '+',
@@ -1269,65 +1144,6 @@
             except ObjectDoesNotExist:
                 parent = None
 
-<<<<<<< HEAD
-    def __update_safe_tags(self):
-        for mark_rep in self.mark.marksafereport_set.all():
-            tag_data = []
-            tags_list = self.tags_added
-            if isinstance(self.changes, dict) \
-                    and mark_rep.report in self.changes \
-                    and self.changes[mark_rep.report]['kind'] == '+':
-                tags_list = self.tags_final
-            for newtag in tags_list:
-                s_rep_tag, created = mark_rep.report.safereporttag_set\
-                    .get_or_create(tag=newtag)
-                if created:
-                    tag_data.append({
-                        'action': 'add',
-                        'tag': newtag
-                    })
-                s_rep_tag.number += 1
-                s_rep_tag.save()
-            for oldtag in self.tags_deleted:
-                try:
-                    reptag = mark_rep.report.safereporttag_set.get(tag=oldtag)
-                    if reptag.number > 0:
-                        reptag.number -= 1
-                        reptag.save()
-                        if reptag.number == 0:
-                            reptag.delete()
-                            tag_data.append({
-                                'action': 'delete',
-                                'tag': oldtag
-                            })
-                except ObjectDoesNotExist:
-                    pass
-            if len(tag_data) > 0:
-                self.__update_safe_parents(mark_rep.report, tag_data)
-
-        if isinstance(self.changes, dict):
-            for report in self.changes:
-                tag_data = []
-                if self.changes[report]['kind'] == '-':
-                    for oldtag in self.tags_final:
-                        try:
-                            reptag = report.safereporttag_set.get(tag=oldtag)
-                            if reptag.number > 0:
-                                reptag.number -= 1
-                                reptag.save()
-                                if reptag.number == 0:
-                                    reptag.delete()
-                                    tag_data.append({
-                                        'action': 'delete',
-                                        'tag': oldtag
-                                    })
-                        except ObjectDoesNotExist:
-                            pass
-                if len(tag_data) > 0:
-                    self.__update_safe_parents(report, tag_data)
-
-=======
->>>>>>> 4ff535b8
     def __update_safe_parents(self, safe, tag_data):
         self.ccc = 1
         try:
