--- conflicted
+++ resolved
@@ -115,13 +115,7 @@
       "UltimateAutomizer": {"v0.1.20": {"inherit": "Ultimate common"}}
     },
     "reachability with function pointers": {
-<<<<<<< HEAD
-      "CPAchecker": {
-        "trunk:34133": {"inherit": "CPAchecker BAM reachability FP"}
-      }
-=======
-      "CPAchecker": {"trunk:31140": {"inherit": "CPAchecker BAM reachability FP"}}
->>>>>>> 8c152977
+      "CPAchecker": {"trunk:34133": {"inherit": "CPAchecker BAM reachability FP"}}
     },
     "reachability with bit precision": {
       "CPAchecker": {
@@ -130,42 +124,19 @@
       }
     },
     "reachability with heap arrays": {
-<<<<<<< HEAD
-      "CPAchecker": {
-        "trunk:34133": {"inherit": "CPAchecker BAM reachability heap arrays"}
-      }
+      "CPAchecker": {"trunk:34133": {"inherit": "CPAchecker BAM reachability heap arrays"}}
     },
     "CPAchecker BAM BusyBox": {
-      "CPAchecker": {
-        "trunk:34133": {"inherit": "CPAchecker BAM BusyBox"}
-      }
-=======
-      "CPAchecker": {"trunk:31140": {"inherit": "CPAchecker BAM reachability heap arrays"}}
-    },
-    "CPAchecker BAM BusyBox": {
-      "CPAchecker": {"trunk:31140": {"inherit": "CPAchecker BAM BusyBox"}}
+      "CPAchecker": {"trunk:34133": {"inherit": "CPAchecker BAM BusyBox"}}
     },
     "race checking lightweight": {
       "CPAchecker": {"CPALockator-combat-mode:34381": {"inherit": "CPALockator lightweight"}}
->>>>>>> 8c152977
     },
     "race checking": {
       "CPAchecker": {"CPALockator-combat-mode:34381": {"inherit": "CPALockator thread-modular"}}
     },
-<<<<<<< HEAD
-    "memory checking Linux64": {
+    "memory checking": {
       "CPAchecker": {"trunk:34133": {"inherit": "CPAchecker SMG memory checking"}}
-    },
-    "memory checking ARM": {
-      "CPAchecker": {"trunk:34133": {
-          "inherit": "CPAchecker SMG memory checking",
-          "add options": [{"-setprop": "analysis.machineModel=ARM"}],
-          "exclude options": [{"-setprop": "analysis.machineModel=LINUX64"}]
-      }}
-=======
-    "memory checking": {
-      "CPAchecker": {"trunk:31140": {"inherit": "CPAchecker SMG memory checking"}}
->>>>>>> 8c152977
     }
   }
 }