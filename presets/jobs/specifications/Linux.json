--- conflicted
+++ resolved
@@ -85,11 +85,7 @@
             "common sets model": "counter",
             "model compiler input file": "scripts/mod/empty.c",
             "common models": [
-<<<<<<< HEAD
-              "linux/fs/dcache/dcache.c",
-=======
               "linux/arch/asm/current.c",
->>>>>>> 458cd225
               "linux/arch/asm/atomic.c",
               "linux/drivers/base/dd.c",
               "linux/drivers/base/devres.c",
@@ -99,6 +95,7 @@
               "linux/drivers/video/fbdev/core/fbsysfs.c",
               "linux/drivers/spi.c",
               "linux/err.c",
+              "linux/fs/dcache/dcache.c",
               "linux/kernel/panic.c",
               "linux/common.c",
               "linux/mm/slab.c",
