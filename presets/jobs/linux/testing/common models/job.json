{
  "project": "Linux",
  "build base": "linux/testing/common models/6e6e1c",
  "ideal verdicts": [
    {
      "ideal verdict": "safe",
      "program fragments": [
        "ext-modules/linux/arch/asm/current/safe.ko",
        "ext-modules/linux/drivers/base/dd/safe.ko",
        "ext-modules/linux/drivers/base/devres/safe.ko",
        "ext-modules/linux/drivers/base/devres-memory-safety/safe.ko",
        "ext-modules/linux/drivers/base/firmware_loader/safe.ko",
        "ext-modules/linux/drivers/i2c/i2c-core-smbus/safe.ko",
        "ext-modules/linux/drivers/media/v4l2-core/v4l2-i2c/safe.ko",
        "ext-modules/linux/drivers/spi/safe.ko",
        "ext-modules/linux/drivers/video/fbdev/core/fbsys/safe.ko",
        "ext-modules/linux/err/safe.ko",
        "ext-modules/linux/ldv/common/safe.ko",
<<<<<<< HEAD
        "ext-modules/linux/lib/string/safe.ko",
=======
        "ext-modules/linux/lib/bitmap/safe.ko",
>>>>>>> 81142869
        "ext-modules/linux/mm/gfp/safe.ko",
        "ext-modules/linux/mm/slab/safe.ko",
        "ext-modules/linux/mm/util/safe.ko",
        "ext-modules/linux/mm/vmalloc/safe.ko",
        "ext-modules/linux/mm/vmalloc-memory-safety/safe.ko",
        "ext-modules/verifier/common/safe.ko",
        "ext-modules/verifier/gcc/safe.ko",
        "ext-modules/verifier/map/safe.ko",
        "ext-modules/verifier/memory/safe.ko",
        "ext-modules/verifier/nondet/safe.ko",
        "ext-modules/verifier/set/counter/safe.ko",
        "ext-modules/verifier/set/flag/safe.ko",
        "ext-modules/verifier/set/nonnegative-counter/safe.ko",
        "ext-modules/verifier/thread/safe.ko"
      ]
    },
    {"ideal verdict": "unsafe"}
  ],
  "extra results processing": "testing",
  "sub-jobs": [
    {
      "targets": ["**"],
      "exclude targets": [
        "ext-modules/linux/drivers/base/devres-memory-safety/*",
        "ext-modules/linux/drivers/video/fbdev/core/fbsys/*",
<<<<<<< HEAD
        "ext-modules/linux/lib/string/*",
=======
        "ext-modules/linux/lib/bitmap/*",
>>>>>>> 81142869
        "ext-modules/linux/mm/vmalloc-memory-safety/*"
      ],
      "requirement specifications": ["test:common"]
    },
    {
      "targets": [
        "ext-modules/linux/drivers/base/devres-memory-safety/*",
        "ext-modules/linux/drivers/video/fbdev/core/fbsys/*",
<<<<<<< HEAD
        "ext-modules/linux/lib/string/*",
=======
        "ext-modules/linux/lib/bitmap/*",
>>>>>>> 81142869
        "ext-modules/linux/mm/vmalloc-memory-safety/*"
      ],
      "requirement specifications": ["test:memory safety"]
    }
  ]
}<|MERGE_RESOLUTION|>--- conflicted
+++ resolved
@@ -16,11 +16,8 @@
         "ext-modules/linux/drivers/video/fbdev/core/fbsys/safe.ko",
         "ext-modules/linux/err/safe.ko",
         "ext-modules/linux/ldv/common/safe.ko",
-<<<<<<< HEAD
+        "ext-modules/linux/lib/bitmap/safe.ko",
         "ext-modules/linux/lib/string/safe.ko",
-=======
-        "ext-modules/linux/lib/bitmap/safe.ko",
->>>>>>> 81142869
         "ext-modules/linux/mm/gfp/safe.ko",
         "ext-modules/linux/mm/slab/safe.ko",
         "ext-modules/linux/mm/util/safe.ko",
@@ -46,11 +43,8 @@
       "exclude targets": [
         "ext-modules/linux/drivers/base/devres-memory-safety/*",
         "ext-modules/linux/drivers/video/fbdev/core/fbsys/*",
-<<<<<<< HEAD
+        "ext-modules/linux/lib/bitmap/*",
         "ext-modules/linux/lib/string/*",
-=======
-        "ext-modules/linux/lib/bitmap/*",
->>>>>>> 81142869
         "ext-modules/linux/mm/vmalloc-memory-safety/*"
       ],
       "requirement specifications": ["test:common"]
@@ -59,11 +53,8 @@
       "targets": [
         "ext-modules/linux/drivers/base/devres-memory-safety/*",
         "ext-modules/linux/drivers/video/fbdev/core/fbsys/*",
-<<<<<<< HEAD
+        "ext-modules/linux/lib/bitmap/*",
         "ext-modules/linux/lib/string/*",
-=======
-        "ext-modules/linux/lib/bitmap/*",
->>>>>>> 81142869
         "ext-modules/linux/mm/vmalloc-memory-safety/*"
       ],
       "requirement specifications": ["test:memory safety"]
