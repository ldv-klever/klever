--- conflicted
+++ resolved
@@ -9,14 +9,6 @@
       "is_compare": true,
       "name": "Program fragment",
       "value": "ext-modules/scsi_host_template_v.2/scsi_add_host_with_dma.ko"
-<<<<<<< HEAD
-    },
-    {
-      "is_compare": true,
-      "name": "Project:Version",
-      "value": "v5.5.9"
-=======
->>>>>>> 951b58be
     }
   ],
   "description": "",
