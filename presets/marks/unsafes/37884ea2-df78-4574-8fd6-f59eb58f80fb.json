--- conflicted
+++ resolved
@@ -9,14 +9,6 @@
       "is_compare": true,
       "name": "Program fragment",
       "value": "ext-modules/workqueue_v.1/flush_delayed_work_invoke.ko"
-<<<<<<< HEAD
-    },
-    {
-      "is_compare": true,
-      "name": "Project:Version",
-      "value": "v5.5.9"
-=======
->>>>>>> 951b58be
     }
   ],
   "description": "",
